--- conflicted
+++ resolved
@@ -797,8 +797,6 @@
         expect(Tasks[dataType].rawAttributes.userId.type).to.be.an.instanceof(dataType);
       }
     });
-<<<<<<< HEAD
-=======
 
     describe('allows the user to provide an attribute definition object as foreignKey', () => {
       it('works with a column that hasnt been defined before', function () {
@@ -863,7 +861,6 @@
         expect(Task.rawAttributes.projectId.allowNull).to.be.ok;
       });
     });
->>>>>>> a2df9799
   });
 
   describe('Eager loading', () => {
