var chai      = require('chai')
  , expect    = chai.expect
  , semver    = require("semver")
  , config    = require(__dirname + "/config/config")
  , Support   = require(__dirname + '/support')
  , dialect   = Support.getTestDialect()
  , Sequelize = require(__dirname + '/../index')
  , noDomains = semver.lt(process.version, '0.8.0')

chai.Assertion.includeStack = true

describe(Support.getTestDialectTeaser("Configuration"), function() {
  /*describe('Connections problems should fail with a nice message', function() {
    it("when we don't have the correct server details", function(done) {
      if (noDomains === true) {
        console.log('WARNING: Configuration specs requires NodeJS version >= 0.8 for full compatibility')
<<<<<<< HEAD
        expect('').to.equal('') // Silence Buster!
        return done()
      }

      (function() {
        var sequelizeSpecific2 = new Sequelize(config[dialect].database, config[dialect].username, config[dialect].password, {storage: '/path/to/no/where/land', logging: false, host: '0.0.0.1', port: config[dialect].port, dialect: dialect})
          , domain = require('domain')
          , d = domain.create()

        d.on('error', function(err){
          expect(err).to.match(/Failed to find (.*?) Please double check your settings\./)
          d.remove(sequelizeSpecific2.query)
=======
        done()
      } else {
        var seq    = new Sequelize(config[dialect].database, config[dialect].username, config[dialect].password, {storage: '/path/to/no/where/land', logging: false, host: '0.0.0.1', port: config[dialect].port, dialect: dialect})
          , Domain = require('domain')
          , domain = Domain.create()

        domain.on('error', function(err){
          expect(err.toString()).to.match(/Failed to find (.*?) Please double check your settings\./)
          domain.remove(seq.query)
>>>>>>> fa959096
          done()
        })

        domain.run(function(){
          domain.add(seq.query)
          seq.query('select 1 as hello')
          .success(function(){})
        })
      }
    })

    it('when we don\'t have the correct login information', function(done) {
      if (dialect !== "postgres" && dialect !== "postgres-native" && dialect !== "mysql") {
        console.log('This dialect doesn\'t support me :(')
        expect('').to.equal('') // Silence Buster
        return done()
      } else if (noDomains === true) {
        console.log('WARNING: Configuration specs requires NodeJS version >= 0.8 for full compatibility')
        expect('').to.equal('') // Silence Buster!
        return done()
      } else {
        var seq    = new Sequelize(config[dialect].database, config[dialect].username, 'fakepass123', {logging: false, host: config[dialect].host, port: 1, dialect: dialect})
          , Domain = require('domain')
          , domain = Domain.create()

        domain.on('error', function(err){
          expect(err.toString()).to.match(/^Failed to authenticate/)
          domain.remove(seq.query)
          done()
        })

        domain.run(function(){
          domain.add(seq.query)
          seq.query('select 1 as hello').success(function(){})
        })
      }
    })

    it('when we don\'t have a valid dialect.', function(done) {
      expect(function() {
        new Sequelize(config[dialect].database, config[dialect].username, config[dialect].password, {host: '0.0.0.1', port: config[dialect].port, dialect: undefined})
      }).to.throw('The dialect undefined is not supported.')
      done()
    })
  })*/

  describe('Instantiation with a URL string', function() {
    it('should accept username, password, host, port, and database', function() {
      var sequelize = new Sequelize('mysql://user:pass@example.com:9821/dbname')
      var config = sequelize.config
      var options = sequelize.options

      expect(options.dialect).to.equal('mysql')

      expect(config.database).to.equal('dbname')
      expect(config.host).to.equal('example.com')
      expect(config.username).to.equal('user')
      expect(config.password).to.equal('pass')
      expect(config.port).to.equal('9821')
    })

    it('should work with no authentication options', function(done) {
      var sequelize = new Sequelize('mysql://example.com:9821/dbname')
      var config = sequelize.config

      expect(config.username).to.not.be.ok
      expect(config.password).to.be.null
      done()
    })

    it('should use the default port when no other is specified', function(done) {
      var sequelize = new Sequelize('mysql://example.com/dbname')
      var config = sequelize.config

      // The default port should be set
      expect(config.port).to.equal(3306)
      done()
    })
  })

  describe('Intantiation with arguments', function() {
    it('should accept two parameters (database, username)', function(done) {
      var sequelize = new Sequelize('dbname', 'root')
      var config = sequelize.config

      expect(config.database).to.equal('dbname')
      expect(config.username).to.equal('root')
      done()
    })

    it('should accept three parameters (database, username, password)', function(done) {
      var sequelize = new Sequelize('dbname', 'root', 'pass')
      var config = sequelize.config

      expect(config.database).to.equal('dbname')
      expect(config.username).to.equal('root')
      expect(config.password).to.equal('pass')
      done()
    })

    it('should accept four parameters (database, username, password, options)', function(done) {
      var sequelize = new Sequelize('dbname', 'root', 'pass', { port: 999 })
      var config = sequelize.config

      expect(config.database).to.equal('dbname')
      expect(config.username).to.equal('root')
      expect(config.password).to.equal('pass')
      expect(config.port).to.equal(999)
      done()
    })
  })
})<|MERGE_RESOLUTION|>--- conflicted
+++ resolved
@@ -10,24 +10,11 @@
 chai.Assertion.includeStack = true
 
 describe(Support.getTestDialectTeaser("Configuration"), function() {
-  /*describe('Connections problems should fail with a nice message', function() {
+  describe.skip('Connections problems should fail with a nice message', function() {
     it("when we don't have the correct server details", function(done) {
       if (noDomains === true) {
         console.log('WARNING: Configuration specs requires NodeJS version >= 0.8 for full compatibility')
-<<<<<<< HEAD
         expect('').to.equal('') // Silence Buster!
-        return done()
-      }
-
-      (function() {
-        var sequelizeSpecific2 = new Sequelize(config[dialect].database, config[dialect].username, config[dialect].password, {storage: '/path/to/no/where/land', logging: false, host: '0.0.0.1', port: config[dialect].port, dialect: dialect})
-          , domain = require('domain')
-          , d = domain.create()
-
-        d.on('error', function(err){
-          expect(err).to.match(/Failed to find (.*?) Please double check your settings\./)
-          d.remove(sequelizeSpecific2.query)
-=======
         done()
       } else {
         var seq    = new Sequelize(config[dialect].database, config[dialect].username, config[dialect].password, {storage: '/path/to/no/where/land', logging: false, host: '0.0.0.1', port: config[dialect].port, dialect: dialect})
@@ -37,7 +24,6 @@
         domain.on('error', function(err){
           expect(err.toString()).to.match(/Failed to find (.*?) Please double check your settings\./)
           domain.remove(seq.query)
->>>>>>> fa959096
           done()
         })
 
@@ -82,7 +68,7 @@
       }).to.throw('The dialect undefined is not supported.')
       done()
     })
-  })*/
+  })
 
   describe('Instantiation with a URL string', function() {
     it('should accept username, password, host, port, and database', function() {
