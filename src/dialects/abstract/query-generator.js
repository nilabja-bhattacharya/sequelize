'use strict';

<<<<<<< HEAD
import isPlainObject from 'lodash/isPlainObject';
import NodeUtil from 'node:util';
import { isString } from '../../utils';
=======
import { getTextDataTypeForDialect } from '../../sql-string';
import { isNullish } from '../../utils';
>>>>>>> 096ed3ac
import { isModelStatic } from '../../utils/model-utils';
import { injectReplacements } from '../../utils/sql';
import { AbstractDataType } from './data-types';
import { attributeTypeToSql, validateDataType } from './data-types-utils';

const util = require('util');
const _ = require('lodash');
const crypto = require('crypto');

const Utils = require('../../utils');
const deprecations = require('../../utils/deprecations');
const SqlString = require('../../sql-string');
const DataTypes = require('../../data-types');
const { Model } = require('../../model');
const { Association } = require('../../associations/base');
const { BelongsTo } = require('../../associations/belongs-to');
const { BelongsToMany } = require('../../associations/belongs-to-many');
const { HasMany } = require('../../associations/has-many');
const { Op } = require('../../operators');
const sequelizeError = require('../../errors');
const { IndexHints } = require('../../index-hints');
const { _validateIncludedElements } = require('../../model-internals');

/**
 * List of possible options listed in {@link CreateDatabaseQueryOptions}.
 * It is used to validate the options passed to {@link QueryGenerator#createDatabaseQuery},
 * as not all of them are supported by all dialects.
 */
export const CREATE_DATABASE_QUERY_SUPPORTABLE_OPTION = new Set(['collate', 'charset', 'encoding', 'ctype', 'template']);
export const CREATE_SCHEMA_QUERY_SUPPORTABLE_OPTION = new Set(['collate', 'charset']);
export const LIST_SCHEMAS_QUERY_SUPPORTABLE_OPTION = new Set(['skip']);
export const ADD_COLUMN_QUERY_SUPPORTABLE_OPTION = new Set(['ifNotExists']);
export const REMOVE_COLUMN_QUERY_SUPPORTABLE_OPTION = new Set(['ifExists']);

/**
 * Abstract Query Generator
 *
 * @private
 */
export class AbstractQueryGenerator {
  constructor(options) {
    if (!options.sequelize) {
      throw new Error('QueryGenerator initialized without options.sequelize');
    }

    if (!options.dialect) {
      throw new Error('QueryGenerator initialized without options.dialect');
    }

    this.sequelize = options.sequelize;
    this.options = options.sequelize.options;
    this.dialect = options.dialect;

    // wrap quoteIdentifier with common logic
    this._initQuoteIdentifier();
  }

  createDatabaseQuery() {
    if (this.dialect.supports.multiDatabases) {
      throw new Error(`${this.dialect.name} declares supporting databases but createDatabaseQuery is not implemented.`);
    }

    throw new Error(`Databases are not supported in ${this.dialect.name}.`);
  }

  dropDatabaseQuery() {
    if (this.dialect.supports.multiDatabases) {
      throw new Error(`${this.dialect.name} declares supporting databases but dropDatabaseQuery is not implemented.`);
    }

    throw new Error(`Databases are not supported in ${this.dialect.name}.`);
  }

  listDatabasesQuery() {
    if (this.dialect.supports.multiDatabases) {
      throw new Error(`${this.dialect.name} declares supporting databases but listDatabasesQuery is not implemented.`);
    }

    throw new Error(`Databases are not supported in ${this.dialect.name}.`);
  }

  extractTableDetails(tableNameOrModel, options) {
    const tableNameObject = isModelStatic(tableNameOrModel) ? tableNameOrModel.getTableName()
      : isString(tableNameOrModel) ? { tableName: tableNameOrModel }
      : tableNameOrModel;

    if (!isPlainObject(tableNameObject)) {
      throw new Error(`Invalid input received, got ${NodeUtil.inspect(tableNameOrModel)}, expected a Model Class, a TableNameWithSchema object, or a table name string`);
    }

    return {
      ...tableNameObject,
      schema: options?.schema || tableNameObject.schema || this.options.schema || this.dialect.getDefaultSchema(),
      delimiter: options?.delimiter || tableNameObject.delimiter || '.',
    };
  }

  /**
   * @deprecated use extractTableDetails instead
   *
   * @param {unknown} param
   */
  addSchema(param) {
    if (!param._schema) {
      return param.tableName || param;
    }

    return {
      tableName: param.tableName || param,
      table: param.tableName || param,
      name: param.name || param,
      schema: param._schema,
      delimiter: param._schemaDelimiter || '.',
      toString() {
        throw new Error('toString should not be called on TableNameWithSchema, you are escaping the table identifier incorrectly');
      },
    };
  }

  createSchemaQuery() {
    if (this.dialect.supports.schemas) {
      throw new Error(`${this.dialect.name} declares supporting schema but createSchemaQuery is not implemented.`);
    }

    throw new Error(`Schemas are not supported in ${this.dialect.name}.`);
  }

  dropSchemaQuery() {
    if (this.dialect.supports.schemas) {
      throw new Error(`${this.dialect.name} declares supporting schema but dropSchemaQuery is not implemented.`);
    }

    throw new Error(`Schemas are not supported in ${this.dialect.name}.`);
  }

  listSchemasQuery() {
    if (this.dialect.supports.schemas) {
      throw new Error(`${this.dialect.name} declares supporting schema but listSchemasQuery is not implemented.`);
    }

    throw new Error(`Schemas are not supported in ${this.dialect.name}.`);
  }

  describeTableQuery(tableName, schema, schemaDelimiter) {
    const table = this.quoteTable(
      this.addSchema({
        tableName,
        _schema: schema,
        _schemaDelimiter: schemaDelimiter,
      }),
    );

    return `DESCRIBE ${table};`;
  }

  dropTableQuery(tableName, options) {
    tableName = this.extractTableDetails(tableName, options);

    return `DROP TABLE IF EXISTS ${this.quoteTable(tableName)};`;
  }

  renameTableQuery(before, after) {
    return `ALTER TABLE ${this.quoteTable(before)} RENAME TO ${this.quoteTable(after)};`;
  }

  /**
   * Returns an insert into command
   *
   * @param {string} table
   * @param {object} valueHash       attribute value pairs
   * @param {object} modelAttributes
   * @param {object} [options]
   *
   * @private
   */
  insertQuery(table, valueHash, modelAttributes, options) {
    options = options || {};
    _.defaults(options, this.options);

    const modelAttributeMap = {};
    const bind = Object.create(null);
    const fields = [];
    const returningModelAttributes = [];
    const values = [];
    const quotedTable = this.quoteTable(table);
    const bindParam = options.bindParam === undefined ? this.bindParam(bind) : options.bindParam;
    let query;
    let valueQuery = '';
    let emptyQuery = '';
    let outputFragment = '';
    let returningFragment = '';
    let identityWrapperRequired = false;
    let tmpTable = ''; // tmpTable declaration for trigger

    if (modelAttributes) {
      _.each(modelAttributes, (attribute, key) => {
        modelAttributeMap[key] = attribute;
        if (attribute.field) {
          modelAttributeMap[attribute.field] = attribute;
        }
      });
    }

    if (this.dialect.supports['DEFAULT VALUES']) {
      emptyQuery += ' DEFAULT VALUES';
    } else if (this.dialect.supports['VALUES ()']) {
      emptyQuery += ' VALUES ()';
    }

    if (this.dialect.supports.returnValues && options.returning) {
      const returnValues = this.generateReturnValues(modelAttributes, options);

      returningModelAttributes.push(...returnValues.returnFields);
      returningFragment = returnValues.returningFragment;
      tmpTable = returnValues.tmpTable || '';
      outputFragment = returnValues.outputFragment || '';
    }

    if (_.get(this, ['sequelize', 'options', 'dialectOptions', 'prependSearchPath']) || options.searchPath) {
      // Not currently supported with search path (requires output of multiple queries)
      options.bindParam = false;
    }

    if (this.dialect.supports.EXCEPTION && options.exception) {
      // Not currently supported with bind parameters (requires output of multiple queries)
      options.bindParam = false;
    }

    valueHash = Utils.removeNullishValuesFromHash(valueHash, this.options.omitNull);
    for (const key in valueHash) {
      if (Object.prototype.hasOwnProperty.call(valueHash, key)) {
        const value = valueHash[key];
        fields.push(this.quoteIdentifier(key));

        // SERIALS' can't be NULL in postgresql, use DEFAULT where supported
        if (modelAttributeMap && modelAttributeMap[key] && modelAttributeMap[key].autoIncrement === true && value == null) {
          if (!this.dialect.supports.autoIncrement.defaultValue) {
            fields.splice(-1, 1);
          } else if (this.dialect.supports.DEFAULT) {
            values.push('DEFAULT');
          } else {
            values.push(this.escape(null));
          }
        } else {
          if (modelAttributeMap && modelAttributeMap[key] && modelAttributeMap[key].autoIncrement === true) {
            identityWrapperRequired = true;
          }

          if (value instanceof Utils.SequelizeMethod || options.bindParam === false) {
            values.push(this.escape(value, modelAttributeMap && modelAttributeMap[key] || undefined, { context: 'INSERT', replacements: options.replacements }));
          } else {
            values.push(this.format(value, modelAttributeMap && modelAttributeMap[key] || undefined, { context: 'INSERT' }, bindParam));
          }
        }
      }
    }

    let onDuplicateKeyUpdate = '';

    // `options.updateOnDuplicate` is the list of field names to update if a duplicate key is hit during the insert.  It
    // contains just the field names.  This option is _usually_ explicitly set by the corresponding query-interface
    // upsert function.
    if (this.dialect.supports.inserts.updateOnDuplicate && options.updateOnDuplicate) {
      if (this.dialect.supports.inserts.updateOnDuplicate === ' ON CONFLICT DO UPDATE SET') { // postgres / sqlite
        // If no conflict target columns were specified, use the primary key names from options.upsertKeys
        const conflictKeys = options.upsertKeys.map(attr => this.quoteIdentifier(attr));
        const updateKeys = options.updateOnDuplicate.map(attr => `${this.quoteIdentifier(attr)}=EXCLUDED.${this.quoteIdentifier(attr)}`);
        onDuplicateKeyUpdate = ` ON CONFLICT (${conflictKeys.join(',')})`;
        // if update keys are provided, then apply them here.  if there are no updateKeys provided, then do not try to
        // do an update.  Instead, fall back to DO NOTHING.
        onDuplicateKeyUpdate += _.isEmpty(updateKeys) ? ' DO NOTHING ' : ` DO UPDATE SET ${updateKeys.join(',')}`;
      } else {
        const valueKeys = options.updateOnDuplicate.map(attr => `${this.quoteIdentifier(attr)}=VALUES(${this.quoteIdentifier(attr)})`);
        // the rough equivalent to ON CONFLICT DO NOTHING in mysql, etc is ON DUPLICATE KEY UPDATE id = id
        // So, if no update values were provided, fall back to the identifier columns provided in the upsertKeys array.
        // This will be the primary key in most cases, but it could be some other constraint.
        if (_.isEmpty(valueKeys) && options.upsertKeys) {
          valueKeys.push(...options.upsertKeys.map(attr => `${this.quoteIdentifier(attr)}=${this.quoteIdentifier(attr)}`));
        }

        // edge case... but if for some reason there were no valueKeys, and there were also no upsertKeys... then we
        // can no longer build the requested query without a syntax error.  Let's throw something more graceful here
        // so the devs know what the problem is.
        if (_.isEmpty(valueKeys)) {
          throw new Error('No update values found for ON DUPLICATE KEY UPDATE clause, and no identifier fields could be found to use instead.');
        }

        onDuplicateKeyUpdate += `${this.dialect.supports.inserts.updateOnDuplicate} ${valueKeys.join(',')}`;
      }
    }

    const replacements = {
      ignoreDuplicates: options.ignoreDuplicates ? this.dialect.supports.inserts.ignoreDuplicates : '',
      onConflictDoNothing: options.ignoreDuplicates ? this.dialect.supports.inserts.onConflictDoNothing : '',
      attributes: fields.join(','),
      output: outputFragment,
      values: values.join(','),
      tmpTable,
    };

    valueQuery = `${tmpTable}INSERT${replacements.ignoreDuplicates} INTO ${quotedTable} (${replacements.attributes})${replacements.output} VALUES (${replacements.values})${onDuplicateKeyUpdate}${replacements.onConflictDoNothing}${valueQuery}`;
    emptyQuery = `${tmpTable}INSERT${replacements.ignoreDuplicates} INTO ${quotedTable}${replacements.output}${onDuplicateKeyUpdate}${replacements.onConflictDoNothing}${emptyQuery}`;

    // Mostly for internal use, so we expect the user to know what he's doing!
    // pg_temp functions are private per connection, so we never risk this function interfering with another one.
    if (this.dialect.supports.EXCEPTION && options.exception) {
      const dropFunction = 'DROP FUNCTION IF EXISTS pg_temp.testfunc()';

      if (returningModelAttributes.length === 0) {
        returningModelAttributes.push('*');
      }

      const delimiter = `$func_${crypto.randomUUID().replace(/-/g, '')}$`;
      const selectQuery = `SELECT (testfunc.response).${returningModelAttributes.join(', (testfunc.response).')}, testfunc.sequelize_caught_exception FROM pg_temp.testfunc();`;

      options.exception = 'WHEN unique_violation THEN GET STACKED DIAGNOSTICS sequelize_caught_exception = PG_EXCEPTION_DETAIL;';
      valueQuery = `CREATE OR REPLACE FUNCTION pg_temp.testfunc(OUT response ${quotedTable}, OUT sequelize_caught_exception text) RETURNS RECORD AS ${delimiter} BEGIN ${valueQuery} RETURNING * INTO response; EXCEPTION ${options.exception} END ${delimiter} LANGUAGE plpgsql; ${selectQuery} ${dropFunction}`;
    } else {
      valueQuery += returningFragment;
      emptyQuery += returningFragment;
    }

    query = `${`${replacements.attributes.length > 0 ? valueQuery : emptyQuery}`.trim()};`;
    if (this.dialect.supports.finalTable) {
      query = `SELECT * FROM FINAL TABLE (${replacements.attributes.length > 0 ? valueQuery : emptyQuery});`;
    }

    if (identityWrapperRequired && this.dialect.supports.autoIncrement.identityInsert) {
      query = `SET IDENTITY_INSERT ${quotedTable} ON; ${query} SET IDENTITY_INSERT ${quotedTable} OFF;`;
    }

    // Used by Postgres upsertQuery and calls to here with options.exception set to true
    const result = { query };
    if (options.bindParam !== false) {
      result.bind = bind;
    }

    return result;
  }

  /**
   * Returns an insert into command for multiple values.
   *
   * @param {string} tableName
   * @param {object} fieldValueHashes
   * @param {object} options
   * @param {object} fieldMappedAttributes
   *
   * @private
   */
  bulkInsertQuery(tableName, fieldValueHashes, options, fieldMappedAttributes) {
    options = options || {};
    fieldMappedAttributes = fieldMappedAttributes || {};

    const tuples = [];
    const serials = {};
    const allAttributes = [];
    let onDuplicateKeyUpdate = '';

    for (const fieldValueHash of fieldValueHashes) {
      _.forOwn(fieldValueHash, (value, key) => {
        if (!allAttributes.includes(key)) {
          allAttributes.push(key);
        }

        if (
          fieldMappedAttributes[key]
          && fieldMappedAttributes[key].autoIncrement === true
        ) {
          serials[key] = true;
        }
      });
    }

    for (const fieldValueHash of fieldValueHashes) {
      const values = allAttributes.map(key => {
        if (
          this.dialect.supports.bulkDefault
          && serials[key] === true
        ) {
          // fieldValueHashes[key] ?? 'DEFAULT'
          return fieldValueHash[key] != null ? fieldValueHash[key] : 'DEFAULT';
        }

        return this.escape(fieldValueHash[key], fieldMappedAttributes[key], { context: 'INSERT', replacements: options.replacements });
      });

      tuples.push(`(${values.join(',')})`);
    }

    // `options.updateOnDuplicate` is the list of field names to update if a duplicate key is hit during the insert.  It
    // contains just the field names.  This option is _usually_ explicitly set by the corresponding query-interface
    // upsert function.
    if (this.dialect.supports.inserts.updateOnDuplicate && options.updateOnDuplicate) {
      if (this.dialect.supports.inserts.updateOnDuplicate === ' ON CONFLICT DO UPDATE SET') { // postgres / sqlite
        // If no conflict target columns were specified, use the primary key names from options.upsertKeys
        const conflictKeys = options.upsertKeys.map(attr => this.quoteIdentifier(attr));
        const updateKeys = options.updateOnDuplicate.map(attr => `${this.quoteIdentifier(attr)}=EXCLUDED.${this.quoteIdentifier(attr)}`);
        onDuplicateKeyUpdate = ` ON CONFLICT (${conflictKeys.join(',')}) DO UPDATE SET ${updateKeys.join(',')}`;
      } else { // mysql / maria
        const valueKeys = options.updateOnDuplicate.map(attr => `${this.quoteIdentifier(attr)}=VALUES(${this.quoteIdentifier(attr)})`);
        onDuplicateKeyUpdate = `${this.dialect.supports.inserts.updateOnDuplicate} ${valueKeys.join(',')}`;
      }
    }

    const ignoreDuplicates = options.ignoreDuplicates ? this.dialect.supports.inserts.ignoreDuplicates : '';
    const attributes = allAttributes.map(attr => this.quoteIdentifier(attr)).join(',');
    const onConflictDoNothing = options.ignoreDuplicates ? this.dialect.supports.inserts.onConflictDoNothing : '';
    let returning = '';

    if (this.dialect.supports.returnValues && options.returning) {
      const returnValues = this.generateReturnValues(fieldMappedAttributes, options);

      returning += returnValues.returningFragment;
    }

    return Utils.joinSQLFragments([
      'INSERT',
      ignoreDuplicates,
      'INTO',
      this.quoteTable(tableName),
      `(${attributes})`,
      'VALUES',
      tuples.join(','),
      onDuplicateKeyUpdate,
      onConflictDoNothing,
      returning,
      ';',
    ]);
  }

  /**
   * Returns an update query
   *
   * @param {string} tableName
   * @param {object} attrValueHash
   * @param {object} where A hash with conditions (e.g. {name: 'foo'}) OR an ID as integer
   * @param {object} options
   * @param {object} columnDefinitions
   *
   * @private
   */
  updateQuery(tableName, attrValueHash, where, options, columnDefinitions) {
    options = options || {};
    _.defaults(options, this.options);

    attrValueHash = Utils.removeNullishValuesFromHash(attrValueHash, options.omitNull, options);

    const values = [];
    const bind = Object.create(null);
    const modelAttributeMap = {};
    let outputFragment = '';
    let tmpTable = ''; // tmpTable declaration for trigger
    let suffix = '';

    if (_.get(this, ['sequelize', 'options', 'dialectOptions', 'prependSearchPath']) || options.searchPath) {
      // Not currently supported with search path (requires output of multiple queries)
      options.bindParam = false;
    }

    const bindParam = options.bindParam === undefined ? this.bindParam(bind) : options.bindParam;

    if (this.dialect.supports['LIMIT ON UPDATE'] && options.limit && this.dialect.name !== 'mssql' && this.dialect.name !== 'db2') {
      suffix = ` LIMIT ${this.escape(options.limit, undefined, options)} `;
    }

    if (this.dialect.supports.returnValues && options.returning) {
      const returnValues = this.generateReturnValues(columnDefinitions, options);

      suffix += returnValues.returningFragment;
      tmpTable = returnValues.tmpTable || '';
      outputFragment = returnValues.outputFragment || '';

      // ensure that the return output is properly mapped to model fields.
      if (!this.dialect.supports.returnValues.output && options.returning) {
        options.mapToModel = true;
      }
    }

    if (columnDefinitions) {
      _.each(columnDefinitions, (attribute, key) => {
        modelAttributeMap[key] = attribute;
        if (attribute.field) {
          modelAttributeMap[attribute.field] = attribute;
        }
      });
    }

    for (const key in attrValueHash) {
      if (modelAttributeMap && modelAttributeMap[key]
        && modelAttributeMap[key].autoIncrement === true
        && !this.dialect.supports.autoIncrement.update) {
        // not allowed to update identity column
        continue;
      }

      const value = attrValueHash[key];

      if (value instanceof Utils.SequelizeMethod || options.bindParam === false) {
        values.push(`${this.quoteIdentifier(key)}=${this.escape(value, modelAttributeMap && modelAttributeMap[key] || undefined, { context: 'UPDATE', replacements: options.replacements })}`);
      } else {
        values.push(`${this.quoteIdentifier(key)}=${this.format(value, modelAttributeMap && modelAttributeMap[key] || undefined, { context: 'UPDATE' }, bindParam)}`);
      }
    }

    const whereOptions = { ...options, bindParam };

    if (values.length === 0) {
      return { query: '' };
    }

    const query = `${tmpTable}UPDATE ${this.quoteTable(tableName)} SET ${values.join(',')}${outputFragment} ${this.whereQuery(where, whereOptions)}${suffix}`.trim();

    // Used by Postgres upsertQuery and calls to here with options.exception set to true
    const result = { query };
    if (options.bindParam !== false) {
      result.bind = bind;
    }

    return result;
  }

  /**
   * Returns an update query using arithmetic operator
   *
   * @param {string} operator                    String with the arithmetic operator (e.g. '+' or '-')
   * @param {string} tableName                   Name of the table
   * @param {object} where                       A plain-object with conditions (e.g. {name: 'foo'}) OR an ID as integer
   * @param {object} incrementAmountsByField     A plain-object with attribute-value-pairs
   * @param {object} extraAttributesToBeUpdated  A plain-object with attribute-value-pairs
   * @param {object} options
   *
   * @private
   */
  arithmeticQuery(operator, tableName, where, incrementAmountsByField, extraAttributesToBeUpdated, options) {
    // TODO: this method should delegate to `updateQuery`

    options = options || {};
    _.defaults(options, { returning: true });

    const replacementOptions = _.pick(options, ['replacements']);

    extraAttributesToBeUpdated = Utils.removeNullishValuesFromHash(extraAttributesToBeUpdated, this.options.omitNull);

    let outputFragment = '';
    let returningFragment = '';

    if (this.dialect.supports.returnValues && options.returning) {
      const returnValues = this.generateReturnValues(null, options);

      outputFragment = returnValues.outputFragment;
      returningFragment = returnValues.returningFragment;
    }

    const updateSetSqlFragments = [];
    for (const field in incrementAmountsByField) {
      const incrementAmount = incrementAmountsByField[field];
      const quotedField = this.quoteIdentifier(field);
      const escapedAmount = this.escape(incrementAmount, undefined, replacementOptions);
      updateSetSqlFragments.push(`${quotedField}=${quotedField}${operator} ${escapedAmount}`);
    }

    for (const field in extraAttributesToBeUpdated) {
      const newValue = extraAttributesToBeUpdated[field];
      const quotedField = this.quoteIdentifier(field);
      const escapedValue = this.escape(newValue, undefined, replacementOptions);
      updateSetSqlFragments.push(`${quotedField}=${escapedValue}`);
    }

    return Utils.joinSQLFragments([
      'UPDATE',
      this.quoteTable(tableName),
      'SET',
      updateSetSqlFragments.join(','),
      outputFragment,
      this.whereQuery(where, replacementOptions),
      returningFragment,
    ]);
  }

  /*
    Returns an add index query.
    Parameters:
      - tableName -> Name of an existing table, possibly with schema.
      - options:
        - type: UNIQUE|FULLTEXT|SPATIAL
        - name: The name of the index. Default is <table>_<attr1>_<attr2>
        - fields: An array of attributes as string or as hash.
                  If the attribute is a hash, it must have the following content:
                  - name: The name of the attribute/column
                  - length: An integer. Optional
                  - order: 'ASC' or 'DESC'. Optional
        - parser
        - using
        - operator
        - concurrently: Pass CONCURRENT so other operations run while the index is created
      - rawTablename, the name of the table, without schema. Used to create the name of the index
   @private
  */
  addIndexQuery(tableName, attributes, options, rawTablename) {
    options = options || {};

    if (!Array.isArray(attributes)) {
      options = attributes;
      attributes = undefined;
    } else {
      options.fields = attributes;
    }

    options.prefix = options.prefix || rawTablename || tableName;
    if (options.prefix && typeof options.prefix === 'string') {
      options.prefix = options.prefix.replace(/\./g, '_');
      options.prefix = options.prefix.replace(/("|')/g, '');
    }

    const fieldsSql = options.fields.map(field => {
      if (field instanceof Utils.SequelizeMethod) {
        return this.handleSequelizeMethod(field);
      }

      if (typeof field === 'string') {
        field = {
          name: field,
        };
      }

      let result = '';

      if (field.attribute) {
        field.name = field.attribute;
      }

      if (!field.name) {
        throw new Error(`The following index field has no name: ${util.inspect(field)}`);
      }

      result += this.quoteIdentifier(field.name);

      if (this.dialect.supports.index.collate && field.collate) {
        result += ` COLLATE ${this.quoteIdentifier(field.collate)}`;
      }

      if (this.dialect.supports.index.operator) {
        const operator = field.operator || options.operator;
        if (operator) {
          result += ` ${operator}`;
        }
      }

      if (this.dialect.supports.index.length > 0 && field.length > 0) {
        result += `(${field.length})`;
      }

      if (field.order) {
        result += ` ${field.order}`;
      }

      return result;
    });

    if (!options.name) {
      // Mostly for cases where addIndex is called directly by the user without an options object (for example in migrations)
      // All calls that go through sequelize should already have a name
      options = Utils.nameIndex(options, options.prefix);
    }

    options = Model._conformIndex(options);

    if (!this.dialect.supports.index.type) {
      delete options.type;
    }

    if (options.where) {
      options.where = this.whereQuery(options.where);
    }

    const escapedTableName = typeof tableName === 'string' ? this.quoteIdentifiers(tableName) : this.quoteTable(tableName);

    const concurrently = this.dialect.supports.index.concurrently && options.concurrently ? 'CONCURRENTLY' : undefined;
    let ind;
    if (this.dialect.supports.indexViaAlter) {
      ind = [
        'ALTER TABLE',
        escapedTableName,
        concurrently,
        'ADD',
      ];
    } else {
      ind = ['CREATE'];
    }

    // DB2 incorrectly scopes the index if we don't specify the schema name,
    // which will cause it to error if another schema contains a table that uses an index with an identical name
    const escapedIndexName = tableName.schema && this.dialect.name === 'db2'
      // 'quoteTable' isn't the best name: it quotes any identifier.
      // in this case, the goal is to produce '"schema_name"."index_name"' to scope the index in this schema
      ? this.quoteTable({
        schema: tableName.schema,
        tableName: options.name,
      })
      : this.quoteIdentifiers(options.name);

    ind = ind.concat(
      options.unique ? 'UNIQUE' : '',
      options.type, 'INDEX',
      !this.dialect.supports.indexViaAlter ? concurrently : undefined,
      escapedIndexName,
      this.dialect.supports.index.using === 1 && options.using ? `USING ${options.using}` : '',
      !this.dialect.supports.indexViaAlter ? `ON ${escapedTableName}` : undefined,
      this.dialect.supports.index.using === 2 && options.using ? `USING ${options.using}` : '',
      `(${fieldsSql.join(', ')})`,
      this.dialect.supports.index.parser && options.parser ? `WITH PARSER ${options.parser}` : undefined,
      this.dialect.supports.index.where && options.where ? options.where : undefined,
    );

    return _.compact(ind).join(' ');
  }

  addConstraintQuery(tableName, options) {
    if (typeof tableName === 'string') {
      tableName = this.quoteIdentifiers(tableName);
    } else {
      tableName = this.quoteTable(tableName);
    }

    return Utils.joinSQLFragments([
      'ALTER TABLE',
      tableName,
      'ADD',
      this.getConstraintSnippet(tableName, options || {}),
      ';',
    ]);
  }

  getConstraintSnippet(tableName, options) {
    let constraintSnippet;
    let constraintName;

    const fieldsSql = options.fields.map(field => {
      if (typeof field === 'string') {
        return this.quoteIdentifier(field);
      }

      if (field instanceof Utils.SequelizeMethod) {
        return this.handleSequelizeMethod(field);
      }

      if (field.attribute) {
        field.name = field.attribute;
      }

      if (!field.name) {
        throw new Error(`The following index field has no name: ${field}`);
      }

      return this.quoteIdentifier(field.name);
    });

    const fieldsSqlQuotedString = fieldsSql.join(', ');
    const fieldsSqlString = fieldsSql.join('_');

    switch (options.type.toUpperCase()) {
      case 'UNIQUE':
        constraintName = this.quoteIdentifier(options.name || `${tableName}_${fieldsSqlString}_uk`);
        constraintSnippet = `CONSTRAINT ${constraintName} UNIQUE (${fieldsSqlQuotedString})`;
        break;
      case 'CHECK':
        options.where = this.whereItemsQuery(options.where);
        constraintName = this.quoteIdentifier(options.name || `${tableName}_${fieldsSqlString}_ck`);
        constraintSnippet = `CONSTRAINT ${constraintName} CHECK (${options.where})`;
        break;
      case 'DEFAULT':
        if (options.defaultValue === undefined) {
          throw new Error('Default value must be specified for DEFAULT CONSTRAINT');
        }

        if (this.dialect.name !== 'mssql') {
          throw new Error('Default constraints are supported only for MSSQL dialect.');
        }

        constraintName = this.quoteIdentifier(options.name || `${tableName}_${fieldsSqlString}_df`);
        constraintSnippet = `CONSTRAINT ${constraintName} DEFAULT (${this.escape(options.defaultValue, undefined, options)}) FOR ${fieldsSql[0]}`;
        break;
      case 'PRIMARY KEY':
        constraintName = this.quoteIdentifier(options.name || `${tableName}_${fieldsSqlString}_pk`);
        constraintSnippet = `CONSTRAINT ${constraintName} PRIMARY KEY (${fieldsSqlQuotedString})`;
        break;
      case 'FOREIGN KEY': {
        const references = options.references;
        if (!references || !references.table || !(references.field || references.fields)) {
          throw new Error('references object with table and field must be specified');
        }

        constraintName = this.quoteIdentifier(options.name || `${tableName}_${fieldsSqlString}_${references.table}_fk`);
        const quotedReferences
          = typeof references.field !== 'undefined'
          ? this.quoteIdentifier(references.field)
          : references.fields.map(f => this.quoteIdentifier(f)).join(', ');
        const referencesSnippet = `${this.quoteTable(references.table)} (${quotedReferences})`;
        constraintSnippet = `CONSTRAINT ${constraintName} `;
        constraintSnippet += `FOREIGN KEY (${fieldsSqlQuotedString}) REFERENCES ${referencesSnippet}`;
        if (options.onUpdate) {
          if (!this.dialect.supports.constraints.onUpdate) {
            throw new Error(`Constraint onUpdate is not supported by ${this.dialect.name}`);
          }

          constraintSnippet += ` ON UPDATE ${options.onUpdate.toUpperCase()}`;
        }

        if (options.onDelete) {
          constraintSnippet += ` ON DELETE ${options.onDelete.toUpperCase()}`;
        }

        break;
      }

      default: throw new Error(`${options.type} is invalid.`);
    }

    if (options.deferrable && ['UNIQUE', 'PRIMARY KEY', 'FOREIGN KEY'].includes(options.type.toUpperCase())) {
      constraintSnippet += ` ${this.deferConstraintsQuery(options)}`;
    }

    return constraintSnippet;
  }

  removeConstraintQuery(tableName, constraintName) {
    if (typeof tableName === 'string') {
      tableName = this.quoteIdentifiers(tableName);
    } else {
      tableName = this.quoteTable(tableName);
    }

    return Utils.joinSQLFragments([
      'ALTER TABLE',
      tableName,
      'DROP CONSTRAINT',
      this.quoteIdentifiers(constraintName),
    ]);
  }

  changeColumnsQuery(tableOrModel, columnDefinitions) {
    if (Object.keys(columnDefinitions).length === 0) {
      throw new Error('changeColumnsQuery requires at least one column to be provided.');
    }

    const tableName = this.extractTableDetails(tableOrModel);
    columnDefinitions = _.mapValues(columnDefinitions, attribute => this.sequelize.normalizeAttribute(attribute));

    const columnsSql = [];

    for (const [columnName, columnDefinition] of Object.entries(columnDefinitions)) {
      if ('primaryKey' in columnDefinition) {
        throw new Error('changeColumnsQuery does not support adding or removing a column from the primary key because it would need to drop and recreate the constraint but it does not know whether other columns are already part of the primary key. Use dropConstraint and addConstraint instead.');
      }

      if ('unique' in columnDefinition && columnDefinition.unique !== true) {
        throw new Error('changeColumnsQuery does not support adding or removing a column from a unique index because it would need to drop and recreate the index but it does not know whether other columns are already part of the index. Use dropIndex and addIndex instead.');
      }

      if (('onUpdate' in columnDefinition || 'onDelete' in columnDefinition) && !('references' in columnDefinition)) {
        throw new Error('changeColumnsQuery does not support changing onUpdate or onDelete on their own. Use dropConstraint and addConstraint instead.');
      }

      if (columnDefinition.dropDefaultValue && columnDefinition.defaultValue !== undefined) {
        throw new Error('Cannot use both dropDefaultValue and defaultValue on the same column.');
      }

      const columnSql = this._attributeToChangeColumn(tableName, columnName, columnDefinition);

      if (columnSql) {
        columnsSql.push(columnSql);
      }
    }

    // it is possible for this query to be empty but still valid if the dialect overrides this method.
    // for instance, postgres set comments without using ALTER TABLE,
    // so if the only change is a comment change, this will be empty,
    // but the postgres dialect will add the necessary SET COMMENT statement.
    if (columnsSql.length === 0) {
      return '';
    }

    return `ALTER TABLE ${this.quoteTable(tableName)} ${columnsSql.join(', ')};`;
  }

  /*
    Quote an object based on its type. This is a more general version of quoteIdentifiers
    Strings: should proxy to quoteIdentifiers
    Arrays:
      * Expects array in the form: [<model> (optional), <model> (optional),... String, String (optional)]
        Each <model> can be a model, or an object {model: Model, as: String}, matching include, or an
        association object, or the name of an association.
      * Zero or more models can be included in the array and are used to trace a path through the tree of
        included nested associations. This produces the correct table name for the ORDER BY/GROUP BY SQL
        and quotes it.
      * If a single string is appended to end of array, it is quoted.
        If two strings appended, the 1st string is quoted, the 2nd string unquoted.
    Objects:
      * If raw is set, that value should be returned verbatim, without quoting
      * If fn is set, the string should start with the value of fn, starting paren, followed by
        the values of cols (which is assumed to be an array), quoted and joined with ', ',
        unless they are themselves objects
      * If direction is set, should be prepended

    Currently this function is only used for ordering / grouping columns and Sequelize.col(), but it could
    potentially also be used for other places where we want to be able to call SQL functions (e.g. as default values)
   @private
  */
  quote(collection, parent, connector = '.', options) {
    // init
    const validOrderOptions = [
      'ASC',
      'DESC',
      'ASC NULLS LAST',
      'DESC NULLS LAST',
      'ASC NULLS FIRST',
      'DESC NULLS FIRST',
      'NULLS FIRST',
      'NULLS LAST',
    ];

    // just quote as identifiers if string
    if (typeof collection === 'string') {
      return this.quoteIdentifiers(collection);
    }

    if (Array.isArray(collection)) {
      // iterate through the collection and mutate objects into associations
      collection.forEach((item, index) => {
        const previous = collection[index - 1];
        let previousAssociation;
        let previousModel;

        // set the previous as the parent when previous is undefined or the target of the association
        if (!previous && parent !== undefined) {
          previousModel = parent;
        } else if (previous && previous instanceof Association) {
          previousAssociation = previous;
          previousModel = previous.target;
        }

        // if the previous item is a model, then attempt getting an association
        if (isModelStatic(previousModel)) {
          let model;
          let as;

          if (isModelStatic(item)) {
            // set
            model = item;
          } else if (_.isPlainObject(item) && item.model && isModelStatic(item.model)) {
            // set
            model = item.model;
            as = item.as;
          }

          if (model) {
            // set the as to either the through name or the model name
            if (!as && previousAssociation && previousAssociation instanceof Association && previousAssociation.through?.model === model) {
              // we get here for cases like
              // [manyToManyAssociation, throughModel]
              // "throughModel" must be replaced by the association from the many to many to the through model
              item = previousAssociation.fromSourceToThroughOne;
            } else {
              // get association from previous model
              item = previousModel.getAssociationWithModel(model, as);
            }

            // make sure we have an association
            if (!(item instanceof Association)) {
              throw new TypeError(`Unable to find a valid association between models "${previousModel.name}" and "${model.name}"`);
            }
          }
        }

        if (typeof item === 'string') {
          // get order index
          const orderIndex = validOrderOptions.indexOf(item.toUpperCase());

          // see if this is an order
          if (index > 0 && orderIndex !== -1) {
            item = this.sequelize.literal(` ${validOrderOptions[orderIndex]}`);
          } else if (previousModel && isModelStatic(previousModel)) {
            // only go down this path if we have preivous model and check only once
            if (previousModel.associations !== undefined && previousModel.associations[item]) {
              // convert the item to an association
              item = previousModel.associations[item];
            } else if (previousModel.rawAttributes !== undefined && previousModel.rawAttributes[item] && item !== previousModel.rawAttributes[item].field) {
              // convert the item attribute from its alias
              item = previousModel.rawAttributes[item].field;
            } else if (
              item.includes('.')
              && previousModel.rawAttributes !== undefined
            ) {
              const itemSplit = item.split('.');

              if (previousModel.rawAttributes[itemSplit[0]].type instanceof DataTypes.JSON) {
                // just quote identifiers for now
                const identifier = this.quoteIdentifiers(`${previousModel.name}.${previousModel.rawAttributes[itemSplit[0]].field}`);

                // get path
                const path = itemSplit.slice(1);

                // extract path
                item = this.jsonPathExtractionQuery(identifier, path);

                // literal because we don't want to append the model name when string
                item = this.sequelize.literal(item);
              }
            }
          }
        }

        collection[index] = item;
      });

      // loop through array, adding table names of models to quoted
      const collectionLength = collection.length;
      const tableNames = [];
      let item;
      let i = 0;

      for (i = 0; i < collectionLength - 1; i++) {
        item = collection[i];
        if (typeof item === 'string' || item._modelAttribute || item instanceof Utils.SequelizeMethod) {
          break;
        } else if (item instanceof Association) {
          const previousAssociation = collection[i - 1];

          // BelongsToMany.throughModel are a special case. We want
          //  through model to be loaded under the model's name instead of the association name,
          //  because we want them to be available under the model's name in the entity's data.
          if (previousAssociation instanceof BelongsToMany && item === previousAssociation.fromSourceToThroughOne) {
            tableNames[i] = previousAssociation.throughModel.name;
          } else {
            tableNames[i] = item.as;
          }
        }
      }

      // start building sql
      let sql = '';

      if (i > 0) {
        sql += `${this.quoteIdentifier(tableNames.join(connector))}.`;
      } else if (typeof collection[0] === 'string' && parent) {
        sql += `${this.quoteIdentifier(parent.name)}.`;
      }

      // loop through everything past i and append to the sql
      for (const collectionItem of collection.slice(i)) {
        sql += this.quote(collectionItem, parent, connector, options);
      }

      return sql;
    }

    if (collection._modelAttribute) {
      return `${this.quoteTable(collection.Model.name)}.${this.quoteIdentifier(collection.fieldName)}`;
    }

    if (collection instanceof Utils.SequelizeMethod) {
      return this.handleSequelizeMethod(collection, undefined, undefined, options);
    }

    if (_.isPlainObject(collection) && collection.raw) {
      // simple objects with raw is no longer supported
      throw new Error('The `{raw: "..."}` syntax is no longer supported.  Use `sequelize.literal` instead.');
    }

    throw new Error(`Unknown structure passed to order / group: ${util.inspect(collection)}`);
  }

  _initQuoteIdentifier() {
    this._quoteIdentifier = this.quoteIdentifier;
    this.quoteIdentifier = function quoteIdentifier(identifier, force) {
      if (identifier === '*') {
        return identifier;
      }

      return this._quoteIdentifier(identifier, force);
    };
  }

  /**
   * Adds quotes to identifier
   *
   * @param {string} _identifier
   * @param {boolean} _force
   *
   * @returns {string}
   */
  quoteIdentifier(_identifier, _force) {
    throw new Error(`quoteIdentifier for Dialect "${this.dialect.name}" is not implemented`);
  }

  /**
   * Split a list of identifiers by "." and quote each part.
   *
   * @param {string} identifiers
   *
   * @returns {string}
   */
  quoteIdentifiers(identifiers) {
    if (identifiers.includes('.')) {
      identifiers = identifiers.split('.');

      const head = identifiers.slice(0, -1).join('->');
      const tail = identifiers[identifiers.length - 1];

      return `${this.quoteIdentifier(head)}.${this.quoteIdentifier(tail)}`;
    }

    return this.quoteIdentifier(identifiers);
  }

  quoteAttribute(attribute, model) {
    if (model && attribute in model.rawAttributes) {
      return this.quoteIdentifier(attribute);
    }

    return this.quoteIdentifiers(attribute);
  }

  /**
   * Quote table name with optional alias and schema attribution
   *
   * @param {string|object}  param table string or object
   * @param {string|boolean} alias alias name
   *
   * @returns {string}
   */
  quoteTable(param, alias = false) {
    const tableName = this.extractTableDetails(param);

    if (alias === true) {
      alias = param.as || param.name || param;
    }

    let sql = '';

    if (this.dialect.supports.schemas) {
      if (tableName.schema && tableName.schema !== this.dialect.getDefaultSchema()) {
        sql += `${this.quoteIdentifier(tableName.schema)}.`;
      }

      sql += this.quoteIdentifier(tableName.tableName);
    } else {
      if (tableName.schema && tableName.schema !== this.dialect.getDefaultSchema()) {
        sql += tableName.schema + (tableName.delimiter || '.');
      }

      sql += tableName.tableName;
    }

    if (alias) {
      sql += ` AS ${this.quoteIdentifier(alias)}`;
    }

    return sql;
  }

  /**
   * Escape a value (e.g. a string, number or date)
   *
   * @param {unknown} value
   * @param {object} field
   * @param {object} options
   * @private
   */
  escape(value, field, options = {}) {
    if (value instanceof Utils.SequelizeMethod) {
      return this.handleSequelizeMethod(value, undefined, undefined, { replacements: options.replacements });
    }

    if (value == null || field?.type == null || typeof field.type === 'string') {
      // use default escape mechanism instead of the DataType's.
      return SqlString.escape(value, this.options.timezone, this.dialect);
    }

    field.type = field.type.toDialectDataType(this.dialect);

    if (options.isList && Array.isArray(value)) {
      const escapeOptions = { ...options, isList: false };

      return `(${value.map(valueItem => {
        return this.escape(valueItem, field, escapeOptions);
      }).join(', ')})`;
    }

    this.validate(value, field, options);

    return field.type.escape(value, {
      field,
      timezone: this.options.timezone,
      operation: options.operation,
      dialect: this.dialect,
    });
  }

  bindParam(bind) {
    let i = 0;

    return value => {
      const bindName = `sequelize_${++i}`;

      bind[bindName] = value;

      return `$${bindName}`;
    };
  }

  /*
    Returns a bind parameter representation of a value (e.g. a string, number or date)
    @private
  */
  format(value, field, options, bindParam) {
    options = options || {};

    if (value instanceof Utils.SequelizeMethod) {
      throw new TypeError('Cannot pass SequelizeMethod as a bind parameter - use escape instead');
    }

    if (value == null || !field?.type || typeof field.type === 'string') {
      return bindParam(value);
    }

    this.validate(value, field, options);

    return field.type.getBindParamSql(value, {
      field,
      timezone: this.options.timezone,
      operation: options.operation,
      bindParam,
      dialect: this.dialect,
    });
  }

  /*
    Validate a value against a field specification
    @private
  */
  validate(value, field) {
    if (this.noTypeValidation || isNullish(value)) {
      return;
    }

    const error = field.type instanceof AbstractDataType
      ? validateDataType(field.type, field.fieldName, null, value)
      : null;
    if (error) {
      throw error;
    }
  }

  isIdentifierQuoted(identifier) {
    return /^\s*(?:(["'`])(?:(?!\1).|\1{2})*\1\.?)+\s*$/i.test(identifier);
  }

  /**
   * Generates an SQL query that extract JSON property of given path.
   *
   * @param   {string}               _column   The JSON column
   * @param   {string|Array<string>} [_path]   The path to extract (optional)
   * @param   {boolean}              [_isJson] The value is JSON use alt symbols (optional)
   * @returns {string}                        The generated sql query
   * @private
   */
  jsonPathExtractionQuery(_column, _path, _isJson) {
    throw new Error(`JSON operations are not supported in ${this.dialect.name}`);
  }

  /*
    Returns a query for selecting elements in the table <tableName>.
    Options:
      - attributes -> An array of attributes (e.g. ['name', 'birthday']). Default: *
      - where -> A hash with conditions (e.g. {name: 'foo'})
                 OR an ID as integer
      - order -> e.g. 'id DESC'
      - group
      - limit -> The maximum count you want to get.
      - offset -> An offset value to start from. Only useable with limit!
   @private
  */
  selectQuery(tableName, options, model) {
    options = options || {};
    const limit = options.limit;
    const mainQueryItems = [];
    const subQueryItems = [];
    const subQuery = options.subQuery === undefined ? limit && options.hasMultiAssociation : options.subQuery;
    const attributes = {
      main: options.attributes && [...options.attributes],
      subQuery: null,
    };
    const mainTable = {
      name: tableName,
      quotedName: null,
      as: null,
      model,
    };
    const topLevelInfo = {
      names: mainTable,
      options,
      subQuery,
    };
    let mainJoinQueries = [];
    let subJoinQueries = [];
    let query;

    // Aliases can be passed through subqueries and we don't want to reset them
    if (this.options.minifyAliases && !options.aliasesMapping) {
      options.aliasesMapping = new Map();
      options.aliasesByTable = {};
      options.includeAliases = new Map();
    }

    // resolve table name options
    if (options.tableAs) {
      mainTable.as = this.quoteIdentifier(options.tableAs);
    } else if (!Array.isArray(mainTable.name) && mainTable.model) {
      mainTable.as = this.quoteIdentifier(mainTable.model.name);
    }

    mainTable.quotedName = !Array.isArray(mainTable.name) ? this.quoteTable(mainTable.name) : tableName.map(t => {
      return Array.isArray(t) ? this.quoteTable(t[0], t[1]) : this.quoteTable(t, true);
    }).join(', ');

    if (subQuery && attributes.main) {
      for (const keyAtt of mainTable.model.primaryKeyAttributes) {
        // Check if mainAttributes contain the primary key of the model either as a field or an aliased field
        if (!attributes.main.some(attr => keyAtt === attr || keyAtt === attr[0] || keyAtt === attr[1])) {
          attributes.main.push(mainTable.model.rawAttributes[keyAtt].field ? [keyAtt, mainTable.model.rawAttributes[keyAtt].field] : keyAtt);
        }
      }
    }

    attributes.main = this.escapeAttributes(attributes.main, options, mainTable.as);
    attributes.main = attributes.main || (options.include ? [`${mainTable.as}.*`] : ['*']);

    // If subquery, we add the mainAttributes to the subQuery and set the mainAttributes to select * from subquery
    if (subQuery || options.groupedLimit) {
      // We need primary keys
      attributes.subQuery = attributes.main;
      attributes.main = [`${mainTable.as || mainTable.quotedName}.*`];
    }

    if (options.include) {
      for (const include of options.include) {
        if (include.separate) {
          continue;
        }

        const joinQueries = this.generateInclude(include, { externalAs: mainTable.as, internalAs: mainTable.as }, topLevelInfo, { replacements: options.replacements });

        subJoinQueries = subJoinQueries.concat(joinQueries.subQuery);
        mainJoinQueries = mainJoinQueries.concat(joinQueries.mainQuery);

        if (joinQueries.attributes.main.length > 0) {
          attributes.main = _.uniq(attributes.main.concat(joinQueries.attributes.main));
        }

        if (joinQueries.attributes.subQuery.length > 0) {
          attributes.subQuery = _.uniq(attributes.subQuery.concat(joinQueries.attributes.subQuery));
        }
      }
    }

    if (subQuery) {
      subQueryItems.push(
        this.selectFromTableFragment(options, mainTable.model, attributes.subQuery, mainTable.quotedName, mainTable.as),
        subJoinQueries.join(''),
      );
    } else {
      if (options.groupedLimit) {
        if (!mainTable.as) {
          mainTable.as = mainTable.quotedName;
        }

        const where = { ...options.where };
        let groupedLimitOrder;
        let whereKey;
        let include;
        let groupedTableName = mainTable.as;

        if (typeof options.groupedLimit.on === 'string') {
          whereKey = options.groupedLimit.on;
        } else if (options.groupedLimit.on instanceof HasMany) {
          whereKey = options.groupedLimit.on.identifierField;
        }

        if (options.groupedLimit.on instanceof BelongsToMany) {
          // BTM includes needs to join the through table on to check ID
          groupedTableName = options.groupedLimit.on.throughModel.name;

          const groupedLimitOptions = _validateIncludedElements({
            include: [{
              as: options.groupedLimit.on.throughModel.name,
              association: options.groupedLimit.on.fromSourceToThrough,
              duplicating: false, // The UNION'ed query may contain duplicates, but each sub-query cannot
              required: true,
              where: {
                [Op.placeholder]: true,
                ...options.groupedLimit.through?.where,
              },
            }],
            model,
          });

          // Make sure attributes from the join table are mapped back to models
          options.hasJoin = true;
          options.hasMultiAssociation = true;
          options.includeMap = Object.assign(groupedLimitOptions.includeMap, options.includeMap);
          options.includeNames = groupedLimitOptions.includeNames.concat(options.includeNames || []);
          include = groupedLimitOptions.include;

          if (Array.isArray(options.order)) {
            // We need to make sure the order by attributes are available to the parent query
            options.order.forEach((order, i) => {
              if (Array.isArray(order)) {
                order = order[0];
              }

              let alias = `subquery_order_${i}`;
              options.attributes.push([order, alias]);

              // We don't want to prepend model name when we alias the attributes, so quote them here
              alias = this.sequelize.literal(this.quote(alias, undefined, undefined, options));

              if (Array.isArray(options.order[i])) {
                options.order[i][0] = alias;
              } else {
                options.order[i] = alias;
              }
            });
            groupedLimitOrder = options.order;
          }
        } else {
          // Ordering is handled by the subqueries, so ordering the UNION'ed result is not needed
          groupedLimitOrder = options.order;
          delete options.order;
          where[Op.placeholder] = true;
        }

        // Caching the base query and splicing the where part into it is consistently > twice
        // as fast than generating from scratch each time for values.length >= 5
        const baseQuery = `SELECT * FROM (${this.selectQuery(
          tableName,
          {
            attributes: options.attributes,
            offset: options.offset,
            limit: options.groupedLimit.limit,
            order: groupedLimitOrder,
            aliasesMapping: options.aliasesMapping,
            aliasesByTable: options.aliasesByTable,
            where,
            include,
            model,
          },
          model,
        ).replace(/;$/, '')}) AS sub`; // Every derived table must have its own alias
        const placeHolder = this.whereItemQuery(Op.placeholder, true, { model });
        const splicePos = baseQuery.indexOf(placeHolder);

        mainQueryItems.push(this.selectFromTableFragment(options, mainTable.model, attributes.main, `(${
          options.groupedLimit.values.map(value => {
            let groupWhere;
            if (whereKey) {
              groupWhere = {
                [whereKey]: value,
              };
            }

            if (include) {
              groupWhere = {
                [options.groupedLimit.on.foreignIdentifierField]: value,
              };
            }

            return Utils.spliceStr(baseQuery, splicePos, placeHolder.length, this.getWhereConditions(groupWhere, groupedTableName, undefined, options));
          }).join(
            this.dialect.supports['UNION ALL'] ? ' UNION ALL ' : ' UNION ',
          )
        })`, mainTable.as));
      } else {
        mainQueryItems.push(this.selectFromTableFragment(options, mainTable.model, attributes.main, mainTable.quotedName, mainTable.as));
      }

      mainQueryItems.push(mainJoinQueries.join(''));
    }

    // Add WHERE to sub or main query
    if (Object.prototype.hasOwnProperty.call(options, 'where') && !options.groupedLimit) {
      options.where = this.getWhereConditions(options.where, mainTable.as || tableName, model, options);
      if (options.where) {
        if (subQuery) {
          subQueryItems.push(` WHERE ${options.where}`);
        } else {
          mainQueryItems.push(` WHERE ${options.where}`);
          // Walk the main query to update all selects
          for (const [key, value] of mainQueryItems.entries()) {
            if (value.startsWith('SELECT')) {
              mainQueryItems[key] = this.selectFromTableFragment(options, model, attributes.main, mainTable.quotedName, mainTable.as, options.where);
            }
          }
        }
      }
    }

    // Add GROUP BY to sub or main query
    if (options.group) {
      options.group = Array.isArray(options.group) ? options.group.map(t => this.aliasGrouping(t, model, mainTable.as, options)).join(', ') : this.aliasGrouping(options.group, model, mainTable.as, options);

      if (subQuery && options.group) {
        subQueryItems.push(` GROUP BY ${options.group}`);
      } else if (options.group) {
        mainQueryItems.push(` GROUP BY ${options.group}`);
      }
    }

    // Add HAVING to sub or main query
    if (Object.prototype.hasOwnProperty.call(options, 'having')) {
      options.having = this.getWhereConditions(options.having, tableName, model, options, false);
      if (options.having) {
        if (subQuery) {
          subQueryItems.push(` HAVING ${options.having}`);
        } else {
          mainQueryItems.push(` HAVING ${options.having}`);
        }
      }
    }

    // Add ORDER to sub or main query
    if (options.order) {
      const orders = this.getQueryOrders(options, model, subQuery);
      if (orders.mainQueryOrder.length > 0) {
        mainQueryItems.push(` ORDER BY ${orders.mainQueryOrder.join(', ')}`);
      }

      if (orders.subQueryOrder.length > 0) {
        subQueryItems.push(` ORDER BY ${orders.subQueryOrder.join(', ')}`);
      }
    }

    // Add LIMIT, OFFSET to sub or main query
    const limitOrder = this.addLimitAndOffset(options, mainTable.model);
    if (limitOrder && !options.groupedLimit) {
      if (subQuery) {
        subQueryItems.push(limitOrder);
      } else {
        mainQueryItems.push(limitOrder);
      }
    }

    if (subQuery) {
      this._throwOnEmptyAttributes(attributes.main, { modelName: model && model.name, as: mainTable.as });
      query = `SELECT ${attributes.main.join(', ')} FROM (${subQueryItems.join('')}) AS ${mainTable.as}${mainJoinQueries.join('')}${mainQueryItems.join('')}`;
    } else {
      query = mainQueryItems.join('');
    }

    if (options.lock && this.dialect.supports.lock) {
      let lock = options.lock;
      if (typeof options.lock === 'object') {
        lock = options.lock.level;
      }

      if (this.dialect.supports.lockKey && ['KEY SHARE', 'NO KEY UPDATE'].includes(lock)) {
        query += ` FOR ${lock}`;
      } else if (lock === 'SHARE') {
        query += ` ${this.dialect.supports.forShare}`;
      } else {
        query += ' FOR UPDATE';
      }

      if (this.dialect.supports.lockOf && options.lock.of && isModelStatic(options.lock.of)) {
        query += ` OF ${this.quoteTable(options.lock.of.name)}`;
      }

      if (this.dialect.supports.skipLocked && options.skipLocked) {
        query += ' SKIP LOCKED';
      }
    }

    return `${query};`;
  }

  aliasGrouping(field, model, tableName, options) {
    const src = Array.isArray(field) ? field[0] : field;

    return this.quote(this._getAliasForField(tableName, src, options) || src, model, undefined, options);
  }

  escapeAttributes(attributes, options, mainTableAs) {
    return attributes && attributes.map(attr => {
      let addTable = true;

      if (attr instanceof Utils.SequelizeMethod) {
        return this.handleSequelizeMethod(attr, undefined, undefined, options);
      }

      if (Array.isArray(attr)) {
        if (attr.length !== 2) {
          throw new Error(`${JSON.stringify(attr)} is not a valid attribute definition. Please use the following format: ['attribute definition', 'alias']`);
        }

        attr = [...attr];

        if (attr[0] instanceof Utils.SequelizeMethod) {
          attr[0] = this.handleSequelizeMethod(attr[0], undefined, undefined, options);
          addTable = false;
        } else if (!attr[0].includes('(') && !attr[0].includes(')')) {
          attr[0] = this.quoteIdentifier(attr[0]);
        } else {
          deprecations.noRawAttributes();
        }

        let alias = attr[1];

        if (this.options.minifyAliases) {
          alias = this._getMinifiedAlias(alias, mainTableAs, options);
        }

        attr = [attr[0], this.quoteIdentifier(alias)].join(' AS ');
      } else {
        attr = !attr.includes(Utils.TICK_CHAR) && !attr.includes('"')
          ? this.quoteAttribute(attr, options.model)
          : this.escape(attr, undefined, options);
      }

      if (!_.isEmpty(options.include) && (!attr.includes('.') || options.dotNotation) && addTable) {
        attr = `${mainTableAs}.${attr}`;
      }

      return attr;
    });
  }

  generateInclude(include, parentTableName, topLevelInfo, options) {
    const joinQueries = {
      mainQuery: [],
      subQuery: [],
    };
    const mainChildIncludes = [];
    const subChildIncludes = [];
    let requiredMismatch = false;
    const includeAs = {
      internalAs: include.as,
      externalAs: include.as,
    };
    const attributes = {
      main: [],
      subQuery: [],
    };
    let joinQuery;

    topLevelInfo.options.keysEscaped = true;

    if (topLevelInfo.names.name !== parentTableName.externalAs && topLevelInfo.names.as !== parentTableName.externalAs) {
      includeAs.internalAs = `${parentTableName.internalAs}->${include.as}`;
      includeAs.externalAs = `${parentTableName.externalAs}.${include.as}`;
    }

    // includeIgnoreAttributes is used by aggregate functions
    if (topLevelInfo.options.includeIgnoreAttributes !== false) {
      include.model._expandAttributes(include);
      Utils.mapFinderOptions(include, include.model);

      const includeAttributes = include.attributes.map(attr => {
        let attrAs = attr;
        let verbatim = false;

        if (Array.isArray(attr) && attr.length === 2) {
          if (attr[0] instanceof Utils.SequelizeMethod && (
            attr[0] instanceof Utils.Literal
            || attr[0] instanceof Utils.Cast
            || attr[0] instanceof Utils.Fn
          )) {
            verbatim = true;
          }

          attr = attr.map(attrPart => (attrPart instanceof Utils.SequelizeMethod ? this.handleSequelizeMethod(attrPart, undefined, undefined, options) : attrPart));

          attrAs = attr[1];
          attr = attr[0];
        }

        if (attr instanceof Utils.Literal) {
          // We trust the user to rename the field correctly
          return this.handleSequelizeMethod(attr, undefined, undefined, options);
        }

        if (attr instanceof Utils.Cast || attr instanceof Utils.Fn) {
          throw new TypeError(
            'Tried to select attributes using Sequelize.cast or Sequelize.fn without specifying an alias for the result, during eager loading. '
            + 'This means the attribute will not be added to the returned instance',
          );
        }

        let prefix;
        if (verbatim === true) {
          prefix = attr;
        } else if (/#>>|->>/.test(attr)) {
          prefix = `(${this.quoteIdentifier(includeAs.internalAs)}.${attr.replace(/\(|\)/g, '')})`;
        } else if (/json_extract\(/.test(attr)) {
          prefix = attr.replace(/json_extract\(/i, `json_extract(${this.quoteIdentifier(includeAs.internalAs)}.`);
        } else {
          prefix = `${this.quoteIdentifier(includeAs.internalAs)}.${this.quoteIdentifier(attr)}`;
        }

        let alias = `${includeAs.externalAs}.${attrAs}`;

        if (this.options.minifyAliases) {
          alias = this._getMinifiedAlias(alias, includeAs.internalAs, topLevelInfo.options);
        }

        return Utils.joinSQLFragments([
          prefix,
          'AS',
          this.quoteIdentifier(alias, true),
        ]);
      });
      if (include.subQuery && topLevelInfo.subQuery) {
        for (const attr of includeAttributes) {
          attributes.subQuery.push(attr);
        }
      } else {
        for (const attr of includeAttributes) {
          attributes.main.push(attr);
        }
      }
    }

    // through
    if (include.through) {
      joinQuery = this.generateThroughJoin(include, includeAs, parentTableName.internalAs, topLevelInfo);
    } else {
      this._generateSubQueryFilter(include, includeAs, topLevelInfo);
      joinQuery = this.generateJoin(include, topLevelInfo, options);
    }

    // handle possible new attributes created in join
    if (joinQuery.attributes.main.length > 0) {
      attributes.main = attributes.main.concat(joinQuery.attributes.main);
    }

    if (joinQuery.attributes.subQuery.length > 0) {
      attributes.subQuery = attributes.subQuery.concat(joinQuery.attributes.subQuery);
    }

    if (include.include) {
      for (const childInclude of include.include) {
        if (childInclude.separate || childInclude._pseudo) {
          continue;
        }

        const childJoinQueries = this.generateInclude(childInclude, includeAs, topLevelInfo, options);

        if (include.required === false && childInclude.required === true) {
          requiredMismatch = true;
        }

        // if the child is a sub query we just give it to the
        if (childInclude.subQuery && topLevelInfo.subQuery) {
          subChildIncludes.push(childJoinQueries.subQuery);
        }

        if (childJoinQueries.mainQuery) {
          mainChildIncludes.push(childJoinQueries.mainQuery);
        }

        if (childJoinQueries.attributes.main.length > 0) {
          attributes.main = attributes.main.concat(childJoinQueries.attributes.main);
        }

        if (childJoinQueries.attributes.subQuery.length > 0) {
          attributes.subQuery = attributes.subQuery.concat(childJoinQueries.attributes.subQuery);
        }
      }
    }

    if (include.subQuery && topLevelInfo.subQuery) {
      if (requiredMismatch && subChildIncludes.length > 0) {
        joinQueries.subQuery.push(` ${joinQuery.join} ( ${joinQuery.body}${subChildIncludes.join('')} ) ON ${joinQuery.condition}`);
      } else {
        joinQueries.subQuery.push(` ${joinQuery.join} ${joinQuery.body} ON ${joinQuery.condition}`);
        if (subChildIncludes.length > 0) {
          joinQueries.subQuery.push(subChildIncludes.join(''));
        }
      }

      joinQueries.mainQuery.push(mainChildIncludes.join(''));
    } else {
      if (requiredMismatch && mainChildIncludes.length > 0) {
        joinQueries.mainQuery.push(` ${joinQuery.join} ( ${joinQuery.body}${mainChildIncludes.join('')} ) ON ${joinQuery.condition}`);
      } else {
        joinQueries.mainQuery.push(` ${joinQuery.join} ${joinQuery.body} ON ${joinQuery.condition}`);
        if (mainChildIncludes.length > 0) {
          joinQueries.mainQuery.push(mainChildIncludes.join(''));
        }
      }

      joinQueries.subQuery.push(subChildIncludes.join(''));
    }

    return {
      mainQuery: joinQueries.mainQuery.join(''),
      subQuery: joinQueries.subQuery.join(''),
      attributes,
    };
  }

  _getMinifiedAlias(alias, tableName, options) {
    // We do not want to re-alias in case of a subquery
    if (options.aliasesByTable[`${tableName}${alias}`]) {
      return options.aliasesByTable[`${tableName}${alias}`];
    }

    // Do not alias custom suquery_orders
    if (/subquery_order_\d/.test(alias)) {
      return alias;
    }

    const minifiedAlias = `_${options.aliasesMapping.size}`;

    options.aliasesMapping.set(minifiedAlias, alias);
    options.aliasesByTable[`${tableName}${alias}`] = minifiedAlias;

    return minifiedAlias;
  }

  _getAliasForField(tableName, field, options) {
    if (this.options.minifyAliases && options.aliasesByTable[`${tableName}${field}`]) {
      return options.aliasesByTable[`${tableName}${field}`];
    }

    return null;
  }

  _getAliasForFieldFromQueryOptions(field, options) {
    return (options.attributes || []).find(
      attr => Array.isArray(attr) && attr[1] && (attr[0] === field || attr[1] === field),
    );
  }

  generateJoin(include, topLevelInfo, options) {
    const association = include.association;
    const parent = include.parent;
    const parentIsTop = Boolean(parent) && !include.parent.association && include.parent.model.name === topLevelInfo.options.model.name;
    let $parent;
    let joinWhere;
    /* Attributes for the left side */
    const left = association.source;
    const attrLeft = association instanceof BelongsTo
      ? association.identifier
      : association.sourceKeyAttribute || left.primaryKeyAttribute;
    const fieldLeft = association instanceof BelongsTo
      ? association.identifierField
      : left.rawAttributes[association.sourceKeyAttribute || left.primaryKeyAttribute].field;
    let asLeft;
    /* Attributes for the right side */
    const right = include.model;
    const tableRight = right.getTableName();
    const fieldRight = association instanceof BelongsTo
      ? right.rawAttributes[association.targetIdentifier || right.primaryKeyAttribute].field
      : association.identifierField;
    let asRight = include.as;

    while (($parent = $parent && $parent.parent || include.parent) && $parent.association) {
      if (asLeft) {
        asLeft = `${$parent.as}->${asLeft}`;
      } else {
        asLeft = $parent.as;
      }
    }

    if (!asLeft) {
      asLeft = parent.as || parent.model.name;
    } else {
      asRight = `${asLeft}->${asRight}`;
    }

    let joinOn = `${this.quoteTable(asLeft)}.${this.quoteIdentifier(fieldLeft)}`;
    const subqueryAttributes = [];

    if (topLevelInfo.options.groupedLimit && parentIsTop || topLevelInfo.subQuery && include.parent.subQuery && !include.subQuery) {
      if (parentIsTop) {
        // The main model attributes is not aliased to a prefix
        const tableName = this.quoteTable(parent.as || parent.model.name);

        // Check for potential aliased JOIN condition
        joinOn = this._getAliasForField(tableName, attrLeft, topLevelInfo.options) || `${tableName}.${this.quoteIdentifier(attrLeft)}`;

        if (topLevelInfo.subQuery) {
          const dbIdentifier = `${tableName}.${this.quoteIdentifier(fieldLeft)}`;
          subqueryAttributes.push(dbIdentifier !== joinOn ? `${dbIdentifier} AS ${this.quoteIdentifier(attrLeft)}` : dbIdentifier);
        }
      } else {
        const joinSource = `${asLeft.replace(/->/g, '.')}.${attrLeft}`;

        // Check for potential aliased JOIN condition
        joinOn = this._getAliasForField(asLeft, joinSource, topLevelInfo.options) || this.quoteIdentifier(joinSource);
      }
    }

    joinOn += ` = ${this.quoteIdentifier(asRight)}.${this.quoteIdentifier(fieldRight)}`;

    if (include.on) {
      joinOn = this.whereItemsQuery(include.on, {
        prefix: this.sequelize.literal(this.quoteIdentifier(asRight)),
        model: include.model,
        replacements: options?.replacements,
      });
    }

    if (include.where) {
      joinWhere = this.whereItemsQuery(include.where, {
        prefix: this.sequelize.literal(this.quoteIdentifier(asRight)),
        model: include.model,
        replacements: options?.replacements,
      });
      if (joinWhere) {
        if (include.or) {
          joinOn += ` OR ${joinWhere}`;
        } else {
          joinOn += ` AND ${joinWhere}`;
        }
      }
    }

    if (this.options.minifyAliases && asRight.length > 63) {
      const alias = `%${topLevelInfo.options.includeAliases.size}`;

      topLevelInfo.options.includeAliases.set(alias, asRight);
    }

    return {
      join: include.required ? 'INNER JOIN' : include.right && this.dialect.supports['RIGHT JOIN'] ? 'RIGHT OUTER JOIN' : 'LEFT OUTER JOIN',
      body: this.quoteTable(tableRight, asRight),
      condition: joinOn,
      attributes: {
        main: [],
        subQuery: subqueryAttributes,
      },
    };
  }

  /**
   * Returns the SQL fragments to handle returning the attributes from an insert/update query.
   *
   * @param  {object} modelAttributes An object with the model attributes.
   * @param  {object} options         An object with options.
   *
   * @private
   */
  generateReturnValues(modelAttributes, options) {
    const returnFields = [];
    const returnTypes = [];
    let outputFragment = '';
    let returningFragment = '';
    let tmpTable = '';

    if (Array.isArray(options.returning)) {
      returnFields.push(...options.returning.map(field => this.quoteIdentifier(field)));
    } else if (modelAttributes) {
      _.each(modelAttributes, attribute => {
        if (!(attribute.type instanceof DataTypes.VIRTUAL)) {
          returnFields.push(this.quoteIdentifier(attribute.field));
          returnTypes.push(attribute.type);
        }
      });
    }

    if (_.isEmpty(returnFields)) {
      returnFields.push('*');
    }

    if (this.dialect.supports.returnValues.returning) {
      returningFragment = ` RETURNING ${returnFields.join(',')}`;
    } else if (this.dialect.supports.returnValues.output) {
      outputFragment = ` OUTPUT ${returnFields.map(field => `INSERTED.${field}`).join(',')}`;

      // To capture output rows when there is a trigger on MSSQL DB
      if (options.hasTrigger && this.dialect.supports.tmpTableTrigger) {
        const tmpColumns = returnFields.map((field, i) => {
          return `${field} ${attributeTypeToSql(returnTypes[i], { dialect: this.dialect })}`;
        });

        tmpTable = `DECLARE @tmp TABLE (${tmpColumns.join(',')}); `;
        outputFragment += ' INTO @tmp';
        returningFragment = '; SELECT * FROM @tmp';
      }
    }

    return { outputFragment, returnFields, returningFragment, tmpTable };
  }

  generateThroughJoin(include, includeAs, parentTableName, topLevelInfo) {
    const through = include.through;
    const throughTable = through.model.getTableName();
    const throughAs = `${includeAs.internalAs}->${through.as}`;
    const externalThroughAs = `${includeAs.externalAs}.${through.as}`;
    const throughAttributes = through.attributes.map(attr => {
      let alias = `${externalThroughAs}.${Array.isArray(attr) ? attr[1] : attr}`;

      if (this.options.minifyAliases) {
        alias = this._getMinifiedAlias(alias, throughAs, topLevelInfo.options);
      }

      return Utils.joinSQLFragments([
        `${this.quoteIdentifier(throughAs)}.${this.quoteIdentifier(Array.isArray(attr) ? attr[0] : attr)}`,
        'AS',
        this.quoteIdentifier(alias),
      ]);
    });
    const association = include.association;
    const parentIsTop = !include.parent.association && include.parent.model.name === topLevelInfo.options.model.name;
    const tableSource = parentTableName;
    const identSource = association.identifierField;
    const tableTarget = includeAs.internalAs;
    const identTarget = association.foreignIdentifierField;
    const attrTarget = association.targetKeyField;

    const joinType = include.required ? 'INNER JOIN' : include.right && this.dialect.supports['RIGHT JOIN'] ? 'RIGHT OUTER JOIN' : 'LEFT OUTER JOIN';
    let joinBody;
    let joinCondition;
    const attributes = {
      main: [],
      subQuery: [],
    };
    let attrSource = association.sourceKey;
    let sourceJoinOn;
    let targetJoinOn;
    let throughWhere;
    let targetWhere;

    if (this.options.minifyAliases && throughAs.length > 63) {
      topLevelInfo.options.includeAliases.set(`%${topLevelInfo.options.includeAliases.size}`, throughAs);
      if (includeAs.internalAs.length > 63) {
        topLevelInfo.options.includeAliases.set(`%${topLevelInfo.options.includeAliases.size}`, includeAs.internalAs);
      }
    }

    if (topLevelInfo.options.includeIgnoreAttributes !== false) {
      // Through includes are always hasMany, so we need to add the attributes to the mainAttributes no matter what (Real join will never be executed in subquery)
      for (const attr of throughAttributes) {
        attributes.main.push(attr);
      }
    }

    // Figure out if we need to use field or attribute
    if (!topLevelInfo.subQuery) {
      attrSource = association.sourceKeyField;
    }

    if (topLevelInfo.subQuery && !include.subQuery && !include.parent.subQuery && include.parent.model !== topLevelInfo.options.mainModel) {
      attrSource = association.sourceKeyField;
    }

    // Filter statement for left side of through
    // Used by both join and subquery where
    // If parent include was in a subquery need to join on the aliased attribute
    if (topLevelInfo.subQuery && !include.subQuery && include.parent.subQuery && !parentIsTop) {
      // If we are minifying aliases and our JOIN target has been minified, we need to use the alias instead of the original column name
      const joinSource = this._getAliasForField(tableSource, `${tableSource}.${attrSource}`, topLevelInfo.options) || `${tableSource}.${attrSource}`;

      sourceJoinOn = `${this.quoteIdentifier(joinSource)} = `;
    } else {
      // If we are minifying aliases and our JOIN target has been minified, we need to use the alias instead of the original column name
      const aliasedSource = this._getAliasForField(tableSource, attrSource, topLevelInfo.options) || attrSource;

      sourceJoinOn = `${this.quoteTable(tableSource)}.${this.quoteIdentifier(aliasedSource)} = `;
    }

    sourceJoinOn += `${this.quoteIdentifier(throughAs)}.${this.quoteIdentifier(identSource)}`;

    // Filter statement for right side of through
    // Used by both join and subquery where
    targetJoinOn = `${this.quoteIdentifier(tableTarget)}.${this.quoteIdentifier(attrTarget)} = `;
    targetJoinOn += `${this.quoteIdentifier(throughAs)}.${this.quoteIdentifier(identTarget)}`;

    if (through.where) {
      throughWhere = this.getWhereConditions(through.where, this.sequelize.literal(this.quoteIdentifier(throughAs)), through.model, topLevelInfo.options);
    }

    // Generate a wrapped join so that the through table join can be dependent on the target join
    joinBody = `( ${this.quoteTable(throughTable, throughAs)} INNER JOIN ${this.quoteTable(include.model.getTableName(), includeAs.internalAs)} ON ${targetJoinOn}`;
    if (throughWhere) {
      joinBody += ` AND ${throughWhere}`;
    }

    joinBody += ')';
    joinCondition = sourceJoinOn;

    if ((include.where || include.through.where) && include.where) {
      targetWhere = this.getWhereConditions(include.where, this.sequelize.literal(this.quoteIdentifier(includeAs.internalAs)), include.model, topLevelInfo.options);
      if (targetWhere) {
        joinCondition += ` AND ${targetWhere}`;
      }
    }

    this._generateSubQueryFilter(include, includeAs, topLevelInfo);

    return {
      join: joinType,
      body: joinBody,
      condition: joinCondition,
      attributes,
    };
  }

  /*
   * Generates subQueryFilter - a select nested in the where clause of the subQuery.
   * For a given include a query is generated that contains all the way from the subQuery
   * table to the include table plus everything that's in required transitive closure of the
   * given include.
   */
  _generateSubQueryFilter(include, includeAs, topLevelInfo) {
    if (!topLevelInfo.subQuery || !include.subQueryFilter) {
      return;
    }

    if (!topLevelInfo.options.where) {
      topLevelInfo.options.where = {};
    }

    let parent = include;
    let child = include;
    let nestedIncludes = this._getRequiredClosure(include).include;
    let query;

    while ((parent = parent.parent)) {
      if (parent.parent && !parent.required) {
        return; // only generate subQueryFilter if all the parents of this include are required
      }

      if (parent.subQueryFilter) {
        // the include is already handled as this parent has the include on its required closure
        // skip to prevent duplicate subQueryFilter
        return;
      }

      nestedIncludes = [{ ...child, include: nestedIncludes, attributes: [] }];
      child = parent;
    }

    const topInclude = nestedIncludes[0];
    const topParent = topInclude.parent;
    const topAssociation = topInclude.association;
    topInclude.association = undefined;

    if (topInclude.through && Object(topInclude.through.model) === topInclude.through.model) {
      query = this.selectQuery(topInclude.through.model.getTableName(), {
        attributes: [topInclude.through.model.primaryKeyField],
        include: _validateIncludedElements({
          model: topInclude.through.model,
          include: [{
            association: topAssociation.fromThroughToTarget,
            required: true,
            where: topInclude.where,
            include: topInclude.include,
          }],
        }).include,
        model: topInclude.through.model,
        where: {
          [Op.and]: [
            this.sequelize.literal([
              `${this.quoteTable(topParent.model.name)}.${this.quoteIdentifier(topParent.model.primaryKeyField)}`,
              `${this.quoteIdentifier(topInclude.through.model.name)}.${this.quoteIdentifier(topAssociation.identifierField)}`,
            ].join(' = ')),
            topInclude.through.where,
          ],
        },
        limit: 1,
        includeIgnoreAttributes: false,
      }, topInclude.through.model);
    } else {
      const isBelongsTo = topAssociation.associationType === 'BelongsTo';
      const sourceField = isBelongsTo ? topAssociation.identifierField : topAssociation.sourceKeyField || topParent.model.primaryKeyField;
      const targetField = isBelongsTo ? topAssociation.sourceKeyField || topInclude.model.primaryKeyField : topAssociation.identifierField;

      const join = [
        `${this.quoteIdentifier(topInclude.as)}.${this.quoteIdentifier(targetField)}`,
        `${this.quoteTable(topParent.as || topParent.model.name)}.${this.quoteIdentifier(sourceField)}`,
      ].join(' = ');

      query = this.selectQuery(topInclude.model.getTableName(), {
        attributes: [targetField],
        include: _validateIncludedElements(topInclude).include,
        model: topInclude.model,
        where: {
          [Op.and]: [
            topInclude.where,
            { [Op.join]: this.sequelize.literal(join) },
          ],
        },
        limit: 1,
        tableAs: topInclude.as,
        includeIgnoreAttributes: false,
      }, topInclude.model);
    }

    if (!topLevelInfo.options.where[Op.and]) {
      topLevelInfo.options.where[Op.and] = [];
    }

    topLevelInfo.options.where[`__${includeAs.internalAs}`] = this.sequelize.literal([
      '(',
      query.replace(/;$/, ''),
      ')',
      'IS NOT NULL',
    ].join(' '));
  }

  /*
   * For a given include hierarchy creates a copy of it where only the required includes
   * are preserved.
   */
  _getRequiredClosure(include) {
    const copy = { ...include, attributes: [], include: [] };

    if (Array.isArray(include.include)) {
      copy.include = include.include
        .filter(i => i.required)
        .map(inc => this._getRequiredClosure(inc));
    }

    return copy;
  }

  getQueryOrders(options, model, subQuery) {
    const mainQueryOrder = [];
    const subQueryOrder = [];

    if (Array.isArray(options.order)) {
      for (let order of options.order) {

        // wrap if not array
        if (!Array.isArray(order)) {
          order = [order];
        }

        if (
          subQuery
          && Array.isArray(order)
          && order[0]
          && !(order[0] instanceof Association)
          && !isModelStatic(order[0])
          && !isModelStatic(order[0].model)
          && !(typeof order[0] === 'string' && model && model.associations !== undefined && model.associations[order[0]])
        ) {
          // TODO - refactor this.quote() to not change the first argument
          const field = model.rawAttributes[order[0]]?.field || order[0];
          const subQueryAlias = this._getAliasForField(this.quoteIdentifier(model.name), field, options);

          let parent = null;
          let orderToQuote = [];

          // we need to ensure that the parent is null if we use the subquery alias, else we'll get an exception since
          // "model_name"."alias" doesn't exist - only "alias" does. we also need to ensure that we preserve order direction
          // by pushing order[1] to the subQueryOrder as well - in case it doesn't exist, we want to push "ASC"
          if (subQueryAlias === null) {
            orderToQuote = order;
            parent = model;
          } else {
            orderToQuote = [subQueryAlias, order.length > 1 ? order[1] : 'ASC'];
            parent = null;
          }

          subQueryOrder.push(this.quote(orderToQuote, parent, '->', options));
        }

        // Handle case where renamed attributes are used to order by,
        // see https://github.com/sequelize/sequelize/issues/8739
        // need to check if either of the attribute options match the order
        if (options.attributes && model) {
          const aliasedAttribute = this._getAliasForFieldFromQueryOptions(order[0], options);

          if (aliasedAttribute) {
            const modelName = this.quoteIdentifier(model.name);
            const alias = this._getAliasForField(modelName, aliasedAttribute[1], options);

            order[0] = new Utils.Col(alias || aliasedAttribute[1]);
          }
        }

        mainQueryOrder.push(this.quote(order, model, '->', options));
      }
    } else if (options.order instanceof Utils.SequelizeMethod) {
      const sql = this.quote(options.order, model, '->', options);
      if (subQuery) {
        subQueryOrder.push(sql);
      }

      mainQueryOrder.push(sql);
    } else {
      throw new TypeError('Order must be type of array or instance of a valid sequelize method.');
    }

    return { mainQueryOrder, subQueryOrder };
  }

  _throwOnEmptyAttributes(attributes, extraInfo = {}) {
    if (attributes.length > 0) {
      return;
    }

    const asPart = extraInfo.as && `as ${extraInfo.as}` || '';
    const namePart = extraInfo.modelName && `for model '${extraInfo.modelName}'` || '';
    const message = `Attempted a SELECT query ${namePart} ${asPart} without selecting any columns`;
    throw new sequelizeError.QueryError(message.replace(/ +/g, ' '));
  }

  selectFromTableFragment(options, model, attributes, tables, mainTableAs) {
    this._throwOnEmptyAttributes(attributes, { modelName: model && model.name, as: mainTableAs });

    let fragment = `SELECT ${attributes.join(', ')} FROM ${tables}`;

    if (mainTableAs) {
      fragment += ` AS ${mainTableAs}`;
    }

    if (options.indexHints && this.dialect.supports.indexHints) {
      for (const hint of options.indexHints) {
        if (IndexHints[hint.type]) {
          fragment += ` ${IndexHints[hint.type]} INDEX (${hint.values.map(indexName => this.quoteIdentifiers(indexName)).join(',')})`;
        }
      }
    }

    return fragment;
  }

  /**
   * Returns an SQL fragment for adding result constraints.
   *
   * @param  {object} options An object with selectQuery options.
   * @param {ModelStatic} model
   * @returns {string}         The generated sql query.
   * @private
   */
  addLimitAndOffset(options, model) {
    let fragment = '';
    if (options.limit != null) {
      fragment += ` LIMIT ${this.escape(options.limit, undefined, options)}`;
    } else if (options.offset) {
      // limit must be specified if offset is specified.
      fragment += ` LIMIT 18446744073709551615`;
    }

    if (options.offset) {
      fragment += ` OFFSET ${this.escape(options.offset, undefined, options)}`;
    }

    return fragment;
  }

  handleSequelizeMethod(smth, tableName, factory, options, prepend) {
    let result;

    if (Object.prototype.hasOwnProperty.call(this.OperatorMap, smth.comparator)) {
      smth.comparator = this.OperatorMap[smth.comparator];
    }

    if (smth instanceof Utils.Where) {
      let value = smth.logic;
      let key;

      if (smth.attribute instanceof Utils.SequelizeMethod) {
        key = this.getWhereConditions(smth.attribute, tableName, factory, options, prepend);
      } else {
        key = `${this.quoteTable(smth.attribute.Model.name)}.${this.quoteIdentifier(smth.attribute.field || smth.attribute.fieldName)}`;
      }

      if (value && value instanceof Utils.SequelizeMethod) {
        value = this.getWhereConditions(value, tableName, factory, options, prepend);

        if (value === 'NULL') {
          if (smth.comparator === '=') {
            smth.comparator = 'IS';
          }

          if (smth.comparator === '!=') {
            smth.comparator = 'IS NOT';
          }
        }

        return [key, value].join(` ${smth.comparator} `);
      }

      if (_.isPlainObject(value)) {
        return this.whereItemQuery(smth.attribute, value, {
          model: factory,
        });
      }

      if ([this.OperatorMap[Op.between], this.OperatorMap[Op.notBetween]].includes(smth.comparator)) {
        value = `${this.escape(value[0], undefined, options)} AND ${this.escape(value[1], undefined, options)}`;
      } else if (typeof value === 'boolean') {
        value = this.booleanValue(value);
      } else {
        value = this.escape(value, undefined, options);
      }

      if (value === 'NULL') {
        if (smth.comparator === '=') {
          smth.comparator = 'IS';
        }

        if (smth.comparator === '!=') {
          smth.comparator = 'IS NOT';
        }
      }

      return [key, value].join(` ${smth.comparator} `);
    }

    if (smth instanceof Utils.Literal) {
      if (options?.replacements) {
        return injectReplacements(smth.val, this.dialect, options.replacements, {
          onPositionalReplacement: () => {
            throw new TypeError(`The following literal includes positional replacements (?).
Only named replacements (:name) are allowed in literal() because we cannot guarantee the order in which they will be evaluated:
➜ literal(${JSON.stringify(smth.val)})`);
          },
        });
      }

      return smth.val;

    }

    if (smth instanceof Utils.Cast) {
      if (smth.val instanceof Utils.SequelizeMethod) {
        result = this.handleSequelizeMethod(smth.val, tableName, factory, options, prepend);
      } else if (_.isPlainObject(smth.val)) {
        result = this.whereItemsQuery(smth.val);
      } else {
        result = this.escape(smth.val, undefined, options);
      }

      return `CAST(${result} AS ${smth.type.toUpperCase()})`;
    }

    if (smth instanceof Utils.Fn) {
      return `${smth.fn}(${
        smth.args.map(arg => {
          if (arg instanceof Utils.SequelizeMethod) {
            return this.handleSequelizeMethod(arg, tableName, factory, options, prepend);
          }

          if (_.isPlainObject(arg)) {
            return this.whereItemsQuery(arg);
          }

          return this.escape(arg, undefined, options);
        }).join(', ')
      })`;
    }

    if (smth instanceof Utils.Col) {
      if (Array.isArray(smth.col) && !factory) {
        throw new Error('Cannot call Sequelize.col() with array outside of order / group clause');
      }

      if (smth.col.startsWith('*')) {
        return '*';
      }

      return this.quote(smth.col, factory, undefined, options);
    }

    return smth.toString(this, factory);
  }

  whereQuery(where, options) {
    const query = this.whereItemsQuery(where, options);
    if (query && query.length > 0) {
      return `WHERE ${query}`;
    }

    return '';
  }

  whereItemsQuery(where, options, binding) {
    if (
      where === null
      || where === undefined
      || Utils.getComplexSize(where) === 0
    ) {
      // NO OP
      return '';
    }

    if (typeof where === 'string') {
      throw new TypeError('Support for `{where: \'raw query\'}` has been removed.');
    }

    const items = [];

    binding = binding || 'AND';
    if (binding[0] !== ' ') {
      binding = ` ${binding} `;
    }

    if (_.isPlainObject(where)) {
      for (const prop of Utils.getComplexKeys(where)) {
        const item = where[prop];
        items.push(this.whereItemQuery(prop, item, options));
      }
    } else {
      items.push(this.whereItemQuery(undefined, where, options));
    }

    return items.length && items.filter(item => item && item.length).join(binding) || '';
  }

  whereItemQuery(key, value, options = {}) {
    if (value === undefined) {
      throw new Error(`WHERE parameter "${key}" has invalid "undefined" value`);
    }

    if (typeof key === 'string' && key.includes('.') && options.model) {
      const keyParts = key.split('.');
      if (options.model.rawAttributes[keyParts[0]] && options.model.rawAttributes[keyParts[0]].type instanceof DataTypes.JSON) {
        const tmp = {};
        const field = options.model.rawAttributes[keyParts[0]];
        _.set(tmp, keyParts.slice(1), value);

        return this.whereItemQuery(field.field || keyParts[0], tmp, { field, ...options });
      }
    }

    const field = this._findField(key, options);
    const fieldType = field && field.type || options.type;

    const isPlainObject = _.isPlainObject(value);
    const isArray = !isPlainObject && Array.isArray(value);
    key = this.OperatorsAliasMap && this.OperatorsAliasMap[key] || key;
    if (isPlainObject) {
      value = this._replaceAliases(value);
    }

    const valueKeys = isPlainObject && Utils.getComplexKeys(value);

    if (key === undefined) {
      if (typeof value === 'string') {
        return value;
      }

      if (isPlainObject && valueKeys.length === 1) {
        return this.whereItemQuery(valueKeys[0], value[valueKeys[0]], options);
      }
    }

    if (value === null) {
      const opValue = options.bindParam ? 'NULL' : this.escape(value, field, options);

      return this._joinKeyValue(key, opValue, this.OperatorMap[Op.is], options.prefix);
    }

    if (!value) {
      const opValue = options.bindParam ? this.format(value, field, options, options.bindParam) : this.escape(value, field, options);

      return this._joinKeyValue(key, opValue, this.OperatorMap[Op.eq], options.prefix);
    }

    if (value instanceof Utils.SequelizeMethod && !(key !== undefined && value instanceof Utils.Fn)) {
      return this.handleSequelizeMethod(value, undefined, undefined, options);
    }

    // Convert where: [] to Op.and if possible, else treat as literal/replacements
    if (key === undefined && isArray) {
      if (Utils.canTreatArrayAsAnd(value)) {
        key = Op.and;
      } else {
        throw new Error('Support for literal replacements in the `where` object has been removed.');
      }
    }

    if (key === Op.or || key === Op.and || key === Op.not) {
      return this._whereGroupBind(key, value, options);
    }

    if (value[Op.or]) {
      return this._whereBind(this.OperatorMap[Op.or], key, value[Op.or], options);
    }

    if (value[Op.and]) {
      return this._whereBind(this.OperatorMap[Op.and], key, value[Op.and], options);
    }

    if (isArray && fieldType instanceof DataTypes.ARRAY) {
      const opValue = options.bindParam ? this.format(value, field, options, options.bindParam) : this.escape(value, field, options);

      return this._joinKeyValue(key, opValue, this.OperatorMap[Op.eq], options.prefix);
    }

    if (isPlainObject && fieldType instanceof DataTypes.JSON && options.json !== false) {
      return this._whereJSON(key, value, options);
    }

    // If multiple keys we combine the different logic conditions
    if (isPlainObject && valueKeys.length > 1) {
      return this._whereBind(this.OperatorMap[Op.and], key, value, options);
    }

    if (isArray) {
      return this._whereParseSingleValueObject(key, field, Op.in, value, options);
    }

    if (isPlainObject) {
      if (this.OperatorMap[valueKeys[0]]) {
        return this._whereParseSingleValueObject(key, field, valueKeys[0], value[valueKeys[0]], options);
      }

      return this._whereParseSingleValueObject(key, field, this.OperatorMap[Op.eq], value, options);
    }

    if (key === Op.placeholder) {
      const opValue = options.bindParam ? this.format(value, field, options, options.bindParam) : this.escape(value, field, options);

      return this._joinKeyValue(this.OperatorMap[key], opValue, this.OperatorMap[Op.eq], options.prefix);
    }

    const opValue = options.bindParam ? this.format(value, field, options, options.bindParam) : this.escape(value, field, options);

    return this._joinKeyValue(key, opValue, this.OperatorMap[Op.eq], options.prefix);
  }

  _findField(key, options) {
    if (options.field) {
      return options.field;
    }

    if (options.model && options.model.rawAttributes && options.model.rawAttributes[key]) {
      return options.model.rawAttributes[key];
    }

    if (options.model && options.model.fieldRawAttributesMap && options.model.fieldRawAttributesMap[key]) {
      return options.model.fieldRawAttributesMap[key];
    }
  }

  // OR/AND/NOT grouping logic
  _whereGroupBind(key, value, options) {
    const binding = key === Op.or ? this.OperatorMap[Op.or] : this.OperatorMap[Op.and];
    const outerBinding = key === Op.not ? 'NOT ' : '';

    if (Array.isArray(value)) {
      value = value.map(item => {
        let itemQuery = this.whereItemsQuery(item, options, this.OperatorMap[Op.and]);
        if (itemQuery && itemQuery.length > 0 && (Array.isArray(item) || _.isPlainObject(item)) && Utils.getComplexSize(item) > 1) {
          itemQuery = `(${itemQuery})`;
        }

        return itemQuery;
      }).filter(item => item && item.length);

      value = value.length && value.join(binding);
    } else {
      value = this.whereItemsQuery(value, options, binding);
    }

    // Op.or: [] should return no data.
    // Op.not of no restriction should also return no data
    if ((key === Op.or || key === Op.not) && !value) {
      return '0 = 1';
    }

    return value ? `${outerBinding}(${value})` : undefined;
  }

  _whereBind(binding, key, value, options) {
    if (_.isPlainObject(value)) {
      value = Utils.getComplexKeys(value).map(prop => {
        const item = value[prop];

        return this.whereItemQuery(key, { [prop]: item }, options);
      });
    } else {
      value = value.map(item => this.whereItemQuery(key, item, options));
    }

    value = value.filter(item => item && item.length);

    return value.length > 0 ? `(${value.join(binding)})` : undefined;
  }

  _whereJSON(key, value, options) {
    const items = [];
    let baseKey = this.quoteIdentifier(key);
    if (options.prefix) {
      if (options.prefix instanceof Utils.Literal) {
        baseKey = `${this.handleSequelizeMethod(options.prefix)}.${baseKey}`;
      } else {
        baseKey = `${this.quoteTable(options.prefix)}.${baseKey}`;
      }
    }

    for (const op of Utils.getOperators(value)) {
      const where = {
        [op]: value[op],
      };
      items.push(this.whereItemQuery(key, where, { ...options, json: false }));
    }

    _.forOwn(value, (item, prop) => {
      this._traverseJSON(items, baseKey, prop, item, [prop]);
    });

    const result = items.join(this.OperatorMap[Op.and]);

    return items.length > 1 ? `(${result})` : result;
  }

  _traverseJSON(items, baseKey, prop, item, path) {
    let cast;

    if (path[path.length - 1].includes('::')) {
      const tmp = path[path.length - 1].split('::');
      cast = tmp[1];
      path[path.length - 1] = tmp[0];
    }

    let pathKey = this.jsonPathExtractionQuery(baseKey, path);

    if (_.isPlainObject(item)) {
      for (const op of Utils.getOperators(item)) {
        const value = this._toJSONValue(item[op]);
        let isJson = false;
        if (typeof value === 'string' && op === Op.contains) {
          try {
            JSON.stringify(value);
            isJson = true;
          } catch {
            // failed to parse, is not json so isJson remains false
          }
        }

        pathKey = this.jsonPathExtractionQuery(baseKey, path, isJson);
        items.push(this.whereItemQuery(this._castKey(pathKey, value, cast), { [op]: value }));
      }

      _.forOwn(item, (value, itemProp) => {
        this._traverseJSON(items, baseKey, itemProp, value, [...path, itemProp]);
      });

      return;
    }

    item = this._toJSONValue(item);
    items.push(this.whereItemQuery(this._castKey(pathKey, item, cast), { [Op.eq]: item }));
  }

  _toJSONValue(value) {
    return value;
  }

  _castKey(key, value, cast, json) {
    cast = cast || this._getJsonCast(Array.isArray(value) ? value[0] : value);
    if (cast) {
      return new Utils.Literal(this.handleSequelizeMethod(new Utils.Cast(new Utils.Literal(key), cast, json)));
    }

    return new Utils.Literal(key);
  }

  _getJsonCast(value) {
    if (typeof value === 'number') {
      return 'double precision';
    }

    if (value instanceof Date) {
      return 'timestamptz';
    }

    if (typeof value === 'boolean') {
      return 'boolean';
    }

  }

  _joinKeyValue(key, value, comparator, prefix) {
    if (!key) {
      return value;
    }

    if (comparator === undefined) {
      throw new Error(`${key} and ${value} has no comparator`);
    }

    key = this._getSafeKey(key, prefix);

    return [key, value].join(` ${comparator} `);
  }

  _getSafeKey(key, prefix) {
    if (key instanceof Utils.SequelizeMethod) {
      key = this.handleSequelizeMethod(key);

      return this._prefixKey(this.handleSequelizeMethod(key), prefix);
    }

    if (Utils.isColString(key)) {
      key = key.slice(1, 1 + key.length - 2).split('.');

      if (key.length > 2) {
        key = [
          // join the tables by -> to match out internal namings
          key.slice(0, -1).join('->'),
          key[key.length - 1],
        ];
      }

      return key.map(identifier => this.quoteIdentifier(identifier)).join('.');
    }

    return this._prefixKey(this.quoteIdentifier(key), prefix);
  }

  _prefixKey(key, prefix) {
    if (prefix) {
      if (prefix instanceof Utils.Literal) {
        return [this.handleSequelizeMethod(prefix), key].join('.');
      }

      return [this.quoteTable(prefix), key].join('.');
    }

    return key;
  }

  _whereParseSingleValueObject(key, field, prop, value, options) {
    if (prop === Op.not) {
      if (Array.isArray(value)) {
        prop = Op.notIn;
      } else if (value !== null && value !== true && value !== false) {
        prop = Op.ne;
      }
    }

    let comparator = this.OperatorMap[prop] || this.OperatorMap[Op.eq];

    switch (prop) {
      case Op.in:
      case Op.notIn:
        if (value instanceof Utils.Literal) {
          return this._joinKeyValue(key, value.val, comparator, options.prefix);
        }

        if (value.length > 0) {
          return this._joinKeyValue(key, `(${value.map(item => this.escape(item, field, { where: true, replacements: options.replacements })).join(', ')})`, comparator, options.prefix);
        }

        if (comparator === this.OperatorMap[Op.in]) {
          return this._joinKeyValue(key, '(NULL)', comparator, options.prefix);
        }

        return '';
      case Op.any:
      case Op.all:
        comparator = `${this.OperatorMap[Op.eq]} ${comparator}`;
        if (value[Op.values]) {
          return this._joinKeyValue(key, `(VALUES ${value[Op.values].map(item => `(${this.escape(item, undefined, options)})`).join(', ')})`, comparator, options.prefix);
        }

        return this._joinKeyValue(key, `(${this.escape(value, field, options)})`, comparator, options.prefix);
      case Op.between:
      case Op.notBetween:
        return this._joinKeyValue(key, `${this.escape(value[0], field, options)} AND ${this.escape(value[1], field, options)}`, comparator, options.prefix);
      case Op.raw:
        throw new Error('The `$raw` where property is no longer supported.  Use `sequelize.literal` instead.');
      case Op.col:
        comparator = this.OperatorMap[Op.eq];
        value = value.split('.');

        if (value.length > 2) {
          value = [
            // join the tables by -> to match out internal namings
            value.slice(0, -1).join('->'),
            value[value.length - 1],
          ];
        }

        return this._joinKeyValue(key, value.map(identifier => this.quoteIdentifier(identifier)).join('.'), comparator, options.prefix);
      case Op.startsWith:
      case Op.endsWith:
      case Op.substring:
        comparator = this.OperatorMap[Op.like];
      case Op.notStartsWith:
      case Op.notEndsWith:
      case Op.notSubstring: {
        if (comparator !== this.OperatorMap[Op.like]) {
          comparator = this.OperatorMap[Op.notLike];
        }

        if (value instanceof Utils.Literal) {
          value = value.val;
        }

        let pattern = `${value}%`;

        if (prop === Op.endsWith || prop === Op.notEndsWith) {
          pattern = `%${value}`;
        }

        if (prop === Op.substring || prop === Op.notSubstring) {
          pattern = `%${value}%`;
        }

        return this._joinKeyValue(key, this.escape(pattern, undefined, options), comparator, options.prefix);
      }
    }

    const escapeOptions = {
      replacements: options.replacements,
    };

    // because UUID is implemented as CHAR() in most dialects (except postgres)
    //  we accept comparing to non-uuid values when using LIKE and similar operators.
    // TODO: https://github.com/sequelize/sequelize/issues/13828 - in postgres, automatically cast to CHAR(36)
    //  to have the same behavior as the others dialects.
    if (comparator.includes(this.OperatorMap[Op.like]) && field?.type) {
      field = {
        ...field,
        // replace DataType with DataTypes.TEXT() to accept all string values.
        type: getTextDataTypeForDialect(this.dialect),
      };
    }

    if (_.isPlainObject(value)) {
      if (value[Op.col]) {
        return this._joinKeyValue(key, this.whereItemQuery(null, value), comparator, options.prefix);
      }

      if (value[Op.any]) {
        escapeOptions.isList = true;

        return this._joinKeyValue(key, `(${this.escape(value[Op.any], field, escapeOptions)})`, `${comparator} ${this.OperatorMap[Op.any]}`, options.prefix);
      }

      if (value[Op.all]) {
        escapeOptions.isList = true;

        return this._joinKeyValue(key, `(${this.escape(value[Op.all], field, escapeOptions)})`, `${comparator} ${this.OperatorMap[Op.all]}`, options.prefix);
      }
    }

    if (value === null && comparator === this.OperatorMap[Op.eq]) {
      return this._joinKeyValue(key, this.escape(value, field, escapeOptions), this.OperatorMap[Op.is], options.prefix);
    }

    if (value === null && comparator === this.OperatorMap[Op.ne]) {
      return this._joinKeyValue(key, this.escape(value, field, escapeOptions), this.OperatorMap[Op.not], options.prefix);
    }

    // In postgres, Op.contains has multiple signatures:
    // - RANGE<VALUE> Op.contains RANGE<VALUE> (both represented by fixed-size arrays in JS)
    // - RANGE<VALUE> Op.contains VALUE
    // - ARRAY<VALUE> Op.contains ARRAY<VALUE>
    // Since the left operand is a RANGE, the type validation must allow the right operand to be either RANGE or VALUE.
    if (prop === Op.contains && field?.type instanceof DataTypes.RANGE && !Array.isArray(value)) {
      // Since the right operand is not an array, it must be a value.
      // We'll serialize using the range's subtype (i.e. if a range of integers, we'll serialize "value" as an integer).
      return this._joinKeyValue(key, this.escape(value, {
        ...field,
        type: field.type.options.subtype,
      }, escapeOptions), comparator, options.prefix);

      // The case where "value" is a 'RANGE<VALUE>' is not a special case and is handled by the default case below.
    }

    return this._joinKeyValue(key, this.escape(value, field, escapeOptions), comparator, options.prefix);
  }

  /*
    Takes something and transforms it into values of a where condition.
   @private
  */
  getWhereConditions(smth, tableName, factory, options, prepend) {
    const where = {};

    if (Array.isArray(tableName)) {
      tableName = tableName[0];
      if (Array.isArray(tableName)) {
        tableName = tableName[1];
      }
    }

    options = options || {};

    if (prepend === undefined) {
      prepend = true;
    }

    if (smth && smth instanceof Utils.SequelizeMethod) { // Checking a property is cheaper than a lot of instanceof calls
      return this.handleSequelizeMethod(smth, tableName, factory, options, prepend);
    }

    if (_.isPlainObject(smth)) {
      return this.whereItemsQuery(smth, {
        model: factory,
        prefix: prepend && tableName,
        type: options.type,
        replacements: options.replacements,
      });
    }

    if (typeof smth === 'number' || typeof smth === 'bigint') {
      let primaryKeys = factory ? Object.keys(factory.primaryKeys) : [];

      if (primaryKeys.length > 0) {
        // Since we're just a number, assume only the first key
        primaryKeys = primaryKeys[0];
      } else {
        primaryKeys = 'id';
      }

      where[primaryKeys] = smth;

      return this.whereItemsQuery(where, {
        model: factory,
        prefix: prepend && tableName,
        replacements: options.replacements,
      });
    }

    if (typeof smth === 'string') {
      return this.whereItemsQuery(smth, {
        model: factory,
        prefix: prepend && tableName,
        replacements: options.replacements,
      });
    }

    if (Buffer.isBuffer(smth)) {
      return this.escape(smth, undefined, options);
    }

    if (Array.isArray(smth)) {
      if (smth.length === 0 || smth.length > 0 && smth[0].length === 0) {
        return '1=1';
      }

      if (Utils.canTreatArrayAsAnd(smth)) {
        const _smth = { [Op.and]: smth };

        return this.getWhereConditions(_smth, tableName, factory, options, prepend);
      }

      throw new Error('Support for literal replacements in the `where` object has been removed.');
    }

    if (smth === null) {
      return this.whereItemsQuery(smth, {
        model: factory,
        prefix: prepend && tableName,
        replacements: options.replacements,
      });
    }

    return '1=1';
  }

  // A recursive parser for nested where conditions
  parseConditionObject(conditions, path) {
    path = path || [];

    return _.reduce(conditions, (result, value, key) => {
      if (_.isObject(value)) {
        return result.concat(this.parseConditionObject(value, path.concat(key))); // Recursively parse objects
      }

      result.push({ path: path.concat(key), value });

      return result;
    }, []);
  }

  booleanValue(value) {
    return value;
  }
}

Object.assign(AbstractQueryGenerator.prototype, require('./query-generator/operators'));
Object.assign(AbstractQueryGenerator.prototype, require('./query-generator/transaction'));<|MERGE_RESOLUTION|>--- conflicted
+++ resolved
@@ -1,13 +1,9 @@
 'use strict';
 
-<<<<<<< HEAD
 import isPlainObject from 'lodash/isPlainObject';
 import NodeUtil from 'node:util';
-import { isString } from '../../utils';
-=======
+import { isString, isNullish } from '../../utils';
 import { getTextDataTypeForDialect } from '../../sql-string';
-import { isNullish } from '../../utils';
->>>>>>> 096ed3ac
 import { isModelStatic } from '../../utils/model-utils';
 import { injectReplacements } from '../../utils/sql';
 import { AbstractDataType } from './data-types';
